/*
 * Copyright (C) 2008 Codership Oy <info@codership.com>
 *
 * $Id$
 */

/*!
 * Receiving action context
 */

#ifndef _gcs_defrag_h_
#define _gcs_defrag_h_

#include <string.h>   // for memset()
#include <stdbool.h>
#include <galerautils.h>

#include "gcs.h"     // for gcs_seqno_t et al.
#include "gcs_act_proto.h"
#include "gcs_act.h"

#include <gcache.h>

typedef struct gcs_defrag
{
    gcache_t*      cache;
    gcs_seqno_t    sent_id; // sent id (unique for a node)
    uint8_t*       head;    // head of action buffer
    uint8_t*       tail;    // tail of action data
    size_t         size;
    size_t         received;
    ulong          frag_no; // number of fragment received
    bool           reset;
}
gcs_defrag_t;

static inline void
gcs_defrag_init (gcs_defrag_t* df, gcache_t* cache)
{
    memset (df, 0, sizeof (*df));
    df->cache   = cache;
    df->sent_id = GCS_SEQNO_ILL;
}

/*!
 * Handle received action fragment
 *
 * @return 0              - success,
 *         size of action - success, full action received,
 *         negative       - error.
 */
extern ssize_t
gcs_defrag_handle_frag (gcs_defrag_t*         df,
                        const gcs_act_frag_t* frg,
                        struct gcs_act*       act,
                        bool                  local);

/*! Deassociate, but don't deallocate action resources */
static inline void
gcs_defrag_forget (gcs_defrag_t* df)
{
    gcs_defrag_init (df, df->cache);
}

/*! Free resources associated with defrag (for lost node cleanup) */
static inline void
gcs_defrag_free (gcs_defrag_t* df)
{
<<<<<<< HEAD
    if (gu_likely(NULL != df->cache))
        gcache_free (df->cache, df->head);
    else
        free (df->head); // alloc'ed with standard malloc

    gcs_defrag_init (df, df->cache);
=======
#ifndef GCS_FOR_GARB
    free (df->head); // alloc'ed with standard malloc
#else
    assert(NULL == df->head);
#endif
    gcs_defrag_init (df);
>>>>>>> e649ceff
}

/*! Mark current action as reset */
static inline void
gcs_defrag_reset (gcs_defrag_t* df)
{
    df->reset = true;
}

#endif /* _gcs_defrag_h_ */<|MERGE_RESOLUTION|>--- conflicted
+++ resolved
@@ -66,21 +66,16 @@
 static inline void
 gcs_defrag_free (gcs_defrag_t* df)
 {
-<<<<<<< HEAD
+#ifndef GCS_FOR_GARB
     if (gu_likely(NULL != df->cache))
         gcache_free (df->cache, df->head);
     else
         free (df->head); // alloc'ed with standard malloc
-
-    gcs_defrag_init (df, df->cache);
-=======
-#ifndef GCS_FOR_GARB
-    free (df->head); // alloc'ed with standard malloc
 #else
     assert(NULL == df->head);
 #endif
-    gcs_defrag_init (df);
->>>>>>> e649ceff
+
+    gcs_defrag_init (df, df->cache);
 }
 
 /*! Mark current action as reset */
