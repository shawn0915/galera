/*
 * Copyright (C) 2008-2014 Codership Oy <info@codership.com>
 *
 * $Id$
 */

/*!
 * @file gcs.c Public GCS API
 */

#ifndef _gcs_h_
#define _gcs_h_

#include <stdint.h>
#include <stdbool.h>
#include <unistd.h>
#include <stdio.h>

#include "gu_config.h"
#include "gu_buf.h"
#include "gcache.h"
#include "gu_errno.h"
#include "gu_uuid.h"

#include "gu_status.hpp"

/*! @typedef @brief Sequence number type. */
typedef int64_t gcs_seqno_t;

/*! @def @brief Illegal sequence number. Action not serialized. */
static const gcs_seqno_t GCS_SEQNO_ILL   = -1;
/*! @def @brief Empty state. No actions applied. */
static const gcs_seqno_t GCS_SEQNO_NIL   =  0;
/*! @def @brief Start of the sequence */
static const gcs_seqno_t GCS_SEQNO_FIRST =  1;
/*! @def @brief history UUID length */
#define GCS_UUID_LEN 16
/*! @def @brief maximum supported size of an action (2GB - 1) */
#define GCS_MAX_ACT_SIZE 0x7FFFFFFF

/*! Connection handle type */
typedef struct gcs_conn gcs_conn_t;

/*! @brief Creates GCS connection handle.
 *
 * @param conf      gu_config_t* configuration object, can be null.
 * @param cache     pointer to the gcache object.
 * @param node_name human readable name of the node, can be null.
 * @param inc_addr  address at which application accepts incoming requests.
 *                  Used for load balancing, can be null.
 * @param repl_proto_ver max replicator protocol version.
 * @param appl_proto_ver max application ptotocol version.
 * @return pointer to GCS connection handle, NULL in case of failure.
 */
extern gcs_conn_t*
gcs_create  (gu_config_t* conf, gcache_t* cache,
             const char* node_name, const char* inc_addr,
             int repl_proto_ver, int appl_proto_ver);

/*! @brief Initialize group history values (optional).
 * Serves to provide group history persistence after process restart (in case
 * these data were saved somewhere on persistent storage or the like). If these
 * values are provided, it is only a hint for the group, as they might be
 * outdated. Actual seqno and UUID are returned in GCS_ACT_CONF action (see
 * below) and are determined by quorum.
 *
 * This function must be called before gcs_open() or after gcs_close().
 *
 * @param seqno Sequence number of the application state (last action applied).
 *              Should be negative for undefined state.
 * @param uuid  UUID of the sequence (group ID).
 *              Should be all zeroes for undefined state.
 *
 * @return 0 in case of success, -EBUSY if conneciton is already opened,
 *         -EBADFD if connection object is being destroyed.
 */
extern long gcs_init (gcs_conn_t   *conn,
                      gcs_seqno_t   seqno,
                      const uint8_t uuid[GCS_UUID_LEN]);

/*! @brief Opens connection to group (joins channel).
 *
 * @param conn connection object
 * @param channel a name of the channel to join. It must uniquely identify
 *                the channel. If the channel with such name does not exist,
 *                it is created. Processes that joined the same channel
 *                receive the same actions.
 * @param url     an URL-like string that specifies backend communication
 *                driver in the form "TYPE://ADDRESS?options". For gcomm
 *                backend it can be "gcomm://localhost:4567", for dummy backend
 *                ADDRESS field is ignored.
 *                Currently supported backend types: "dummy", "vsbes", "gcomm"
 * @param bootstrap bootstrap a new group
 *
 * @return negative error code, 0 in case of success.
 */
extern long gcs_open  (gcs_conn_t *conn,
                       const char *channel,
                       const char *url,
                       bool        bootstrap);

/*! @brief Closes connection to group.
 *
 * @param  conn connection handle
 * @return negative error code or 0 in case of success.
 */
extern long gcs_close (gcs_conn_t *conn);

/*! @brief Frees resources associuated with connection handle.
 *
 * @param  conn connection handle
 * @return negative error code or 0 in case of success.
 */
extern long gcs_destroy (gcs_conn_t *conn);

/*! @brief Deprecated. Waits until the group catches up.
 * This call checks if any member of the group (including this one) has a
 * long slave queue. Should be called before gcs_repl(), gcs_send().
 *
 * @return negative error code, 1 if wait is required, 0 otherwise
 */
extern long gcs_wait (gcs_conn_t *conn);

/*! @typedef @brief Action types.
 * There is a conceptual difference between "messages"
 * and "actions". Messages are ELEMENTARY pieces of information
 * atomically delivered by group communication. They are typically
 * limited in size to a single IP packet. Events generated by group
 * communication layer must be delivered as a single message.
 *
 * For the purpose of this work "action" is a higher level concept
 * introduced to overcome the message size limitation. Application
 * replicates information in actions of ARBITRARY size that are
 * fragmented into as many messages as needed. As such actions
 * can be delivered only in primary configuration, when total order
 * of underlying messages is established.
 * The best analogy for action/message concept would be word/letter.
 *
 * The purpose of GCS library is to hide message handling from application.
 * Therefore application deals only with "actions".
 * Application can only send actions of types GCS_ACT_TORDERED,
 * GCS_ACT_COMMIT_CUT and GCS_ACT_STATE_REQ.
 * Actions of type GCS_ACT_SYNC, GCS_ACT_CONF are generated by the library.
 */
typedef enum gcs_act_type
{
/* ordered actions */
    GCS_ACT_TORDERED,   //! action representing state change, will be assigned
                        //  global seqno
    GCS_ACT_COMMIT_CUT, //! group-wide action commit cut
    GCS_ACT_STATE_REQ,  //! request for state transfer
    GCS_ACT_CONF,       //! new configuration
    GCS_ACT_JOIN,       //! joined group (received all state data)
    GCS_ACT_SYNC,       //! synchronized with group
    GCS_ACT_FLOW,       //! flow control
    GCS_ACT_SERVICE,    //! service action, sent by GCS
    GCS_ACT_ERROR,      //! error happened while receiving the action
    GCS_ACT_UNKNOWN     //! undefined/unknown action type
}
gcs_act_type_t;

/*! String representations of action types */
extern const char* gcs_act_type_to_str(gcs_act_type_t);

/*! @brief Sends a vector of buffers as a single action to group and returns.
 * A copy of action will be returned through gcs_recv() call, or discarded
 * in case it is not delivered by group.
 * For a better means to replicate an action see gcs_repl(). @see gcs_repl()
 *
 * @param conn group connection handle
 * @param act_bufs   action buffer vector
 * @param act_size   total action size (the sum of buffer sizes)
 * @param act_type   action type
 * @param scheduled  whether the call was scheduled by gcs_schedule()
 * @return           negative error code, action size in case of success
 * @retval -EINTR    thread was interrupted while waiting to enter the monitor
 */
extern long gcs_sendv (gcs_conn_t*          conn,
                       const struct gu_buf* act_bufs,
                       size_t               act_size,
                       gcs_act_type_t       act_type,
                       bool                 scheduled);

/*! A wrapper for single buffer communication */
static inline long gcs_send (gcs_conn_t*    const conn,
                             const void*    const act,
                             size_t         const act_size,
                             gcs_act_type_t const act_type,
                             bool           const scheduled)
{
    struct gu_buf const buf = { act, static_cast<ssize_t>(act_size) };
    return gcs_sendv (conn, &buf, act_size, act_type, scheduled);
}

/*!*/
struct gcs_action {
    const void*    buf; /*! unlike input, output goes as a single buffer */
    ssize_t        size;
    gcs_seqno_t    seqno_g;
    gcs_seqno_t    seqno_l;
    gcs_act_type_t type;
};

/*! @brief Replicates a vector of buffers as a single action.
 * Sends action to group and blocks until it is received. Upon return global
 * and local IDs are set. Arguments are the same as in gcs_recv().
 * @see gcs_recv()
 *
 * @param conn      group connection handle
 * @param act_in    action buffer vector (total size is passed in action)
 * @param action    action struct
 * @param scheduled whether the call was preceded by gcs_schedule()
 * @return          negative error code, action size in case of success
 * @retval -EINTR:  thread was interrupted while waiting to enter the monitor
 */
extern long gcs_replv (gcs_conn_t*          conn,
                       const struct gu_buf* act_in,
                       struct gcs_action*   action,
                       bool                 scheduled);

/*! A wrapper for single buffer communication */
static inline long gcs_repl (gcs_conn_t*        const conn,
                             struct gcs_action* const action,
                             bool               const scheduled)
{
    struct gu_buf const buf = { action->buf, action->size };
    return gcs_replv (conn, &buf, action, scheduled);
}

/*! @brief Receives an action from group.
 * Blocks if no actions are available. Action buffer is allocated by GCS
 * and must be freed by application when action is no longer needed.
 * Also sets global and local action IDs. Global action ID uniquely identifies
 * action in the history of the group and can be used to identify the state
 * of the application for state snapshot purposes. Local action ID is a
 * monotonic gapless number sequence starting with 1 which can be used
 * to serialize access to critical sections.
 *
 * @param conn   group connection handle
 * @param action action object
 * @return       negative error code, action size in case of success,
 * @retval 0     on connection close
 */
extern long gcs_recv (gcs_conn_t*        conn,
                      struct gcs_action* action);

/*!
 * @brief Schedules entry to CGS send monitor.
 * Locks send monitor and should be quickly followed by gcs_repl()/gcs_send()
 *
 * @retval 0       - won't queue
 * @retval >0      - queue handle
 * @retval -EAGAIN - too many queued threads
 * @retval -EBADFD - connection is closed
 */
extern long gcs_schedule (gcs_conn_t* conn);

/*!
 * @brief Interrupt a thread waiting to enter send monitor.
 *
 * @param  conn    GCS connection
 * @param  handle  queue handle returned by @func gcs_schedule(). Must be > 0
 *
 * @retval 0       success
 * @retval -ESRCH  no such thread/already interrupted
 */
extern long gcs_interrupt (gcs_conn_t* conn, long handle);

/*!
 * Resume receivng from group.
 *
 * @param conn     GCS connection
 *
 * @retval 0       success
 * @retval -EBADFD connection is in closed state
 */
extern long gcs_resume_recv (gcs_conn_t* conn);

/*!
 * After action with this seqno is applied, this thread is guaranteed to see
 * all the changes made by the client, even on other nodes.
 *
 * @return global sequence number or negative error code
 */
extern gcs_seqno_t gcs_caused(gcs_conn_t* conn);

/*! @brief Sends state transfer request
 * Broadcasts state transfer request which will be passed to one of the
 * suitable group members.
 *
 * @param conn  connection to group
 * @param req   opaque byte array that contains data required for
 *              the state transfer (application dependent)
 * @param size  request size
 * @param donor desired state transfer donor name. Supply empty string to
 *              choose automatically.
 * @param seqno response to request was ordered with this seqno.
 *              Must be skipped in local queues.
 * @return negative error code, index of state transfer donor in case of success
 *         (notably, -EAGAIN means try later, -EHOSTUNREACH means desired donor
 *         is unavailable)
 */
extern long gcs_request_state_transfer (gcs_conn_t  *conn,
                                        const void  *req,
                                        size_t       size,
                                        const char  *donor,
                                        const gu_uuid_t* ist_uuid,
                                        gcs_seqno_t ist_seqno,
                                        gcs_seqno_t *seqno);

/*! @brief Turns off flow control on the node.
 * Effectively desynchronizes the node from the cluster (while the node keeps on
 * receiving all the actions). Requires gcs_join() to return to normal.
 *
 * @param conn  connection to group
 * @param seqno response to request was ordered with this seqno.
 *              Must be skipped in local queues.
 * @return negative error code, 0 in case of success.
 */
extern long gcs_desync (gcs_conn_t* conn, gcs_seqno_t* seqno);

/*! @brief Informs group on behalf of donor that state stransfer is over.
 * If status is non-negative, joiner will be considered fully joined to group.
 *
 * @param conn opened connection to group
 * @param status negative error code in case of state transfer failure,
 *               0 or (optional) seqno corresponding to transferred state.
 * @return negative error code, 0 in case of success
 */
extern long gcs_join (gcs_conn_t *conn, gcs_seqno_t status);

/*! @brief Allocate local seqno for accessing local resources.
 *
 *
 * @param conn connection to group
 * @return local seqno, negative error code in case of error
 */
extern gcs_seqno_t gcs_local_sequence(gcs_conn_t* conn);


///////////////////////////////////////////////////////////////////////////////

/* Service functions */

/*! Informs group about the last applied action on this node */
extern long gcs_set_last_applied (gcs_conn_t* conn, gcs_seqno_t seqno);

/* GCS Configuration */

/*! Registers configurable parameters with conf object
 * @return false if success, true if error happened */
extern bool
gcs_register_params (gu_config_t* conf);

/*! sets the key to a given value
 *
 * @return 0 in case of success, 1 if key not found or negative error code */
extern long
gcs_param_set (gcs_conn_t* conn, const char* key, const char *value);

/*! returns the value of the key
 *
 * @return NULL if key not found */
extern const char*
gcs_param_get (gcs_conn_t* conn, const char* key);

/* Logging options */
extern long gcs_conf_set_log_file     (FILE *file);
extern long gcs_conf_set_log_callback (void (*logger) (int, const char*));
extern long gcs_conf_self_tstamp_on   ();
extern long gcs_conf_self_tstamp_off  ();
extern long gcs_conf_debug_on         ();
extern long gcs_conf_debug_off        ();

/* Sending options (deprecated, use gcs_param_set instead) */
/* Sets maximum DESIRED network packet size.
 * For best results should be multiple of MTU */
extern long
gcs_conf_set_pkt_size (gcs_conn_t *conn, long pkt_size);

#define GCS_DEFAULT_PKT_SIZE 64500 /* 43 Eth. frames to carry max IP packet */

/*
 * Configuration action
 */

/*! Possible node states */
typedef enum gcs_node_state
{
    GCS_NODE_STATE_NON_PRIM, /// in non-primary configuration, outdated state
    GCS_NODE_STATE_PRIM,     /// in primary conf, needs state transfer
    GCS_NODE_STATE_JOINER,   /// in primary conf, receiving state transfer
    GCS_NODE_STATE_DONOR,    /// joined, donating state transfer
    GCS_NODE_STATE_JOINED,   /// contains full state
    GCS_NODE_STATE_SYNCED,   /// syncronized with group
    GCS_NODE_STATE_MAX
}
gcs_node_state_t;

/*! Convert state code to null-terminates string */
extern const char*
gcs_node_state_to_str (gcs_node_state_t state);

/*! New configuration action */
typedef struct gcs_act_conf {
    gcs_seqno_t      seqno;    //! last global seqno applied by this group
    gcs_seqno_t      conf_id;  //! configuration ID (-1 if non-primary)
    uint8_t          uuid[GCS_UUID_LEN];/// group UUID
    long             memb_num; //! number of members in configuration
    long             my_idx;   //! index of this node in the configuration
    gcs_node_state_t my_state; //! current node state
    int              repl_proto_ver; //! replicator  protocol version to use
    int              appl_proto_ver; //! application protocol version to use
    char             data[1];  /*! member array (null-terminated ID, name,
                                *  incoming address, 8-byte cached seqno) */
} gcs_act_conf_t;

typedef struct gcs_backend_stats {
    struct stats_t {
        const char* key;
        const char* value;
    }* stats;
    void* ctx;
} gcs_backend_stats_t;

struct gcs_stats
{
    double    send_q_len_avg; //! average send queue length per send call
    double    recv_q_len_avg; //! average recv queue length per queued action
    long long fc_paused_ns;   //! total nanoseconds spent in paused state
    double    fc_paused_avg;  //! faction of time paused due to flow control
    long long fc_sent;        //! flow control stops sent
    long long fc_received;    //! flow control stops received
    size_t    recv_q_size;    //! current recv queue size
    int       recv_q_len;     //! current recv queue length
    int       recv_q_len_max; //! maximum recv queue length
    int       recv_q_len_min; //! minimum recv queue length
    int       send_q_len;     //! current send queue length
<<<<<<< HEAD
    int       send_q_len_max; //! maximum send queue length
    int       send_q_len_min; //! minimum send queue length
    gcs_backend_stats_t backend_stats; //! backend stats.
=======
>>>>>>> 02264c3a
};

/*! Fills stats struct */
extern void gcs_get_stats (gcs_conn_t *conn, struct gcs_stats* stats);
/*! flushes stats counters */
extern void gcs_flush_stats(gcs_conn_t *conn);

void gcs_get_status(gcs_conn_t* conn, gu::Status& status);

/*! A node with this name will be treated as a stateless arbitrator */
#define GCS_ARBITRATOR_NAME "garb"

#endif // _gcs_h_<|MERGE_RESOLUTION|>--- conflicted
+++ resolved
@@ -436,12 +436,9 @@
     int       recv_q_len_max; //! maximum recv queue length
     int       recv_q_len_min; //! minimum recv queue length
     int       send_q_len;     //! current send queue length
-<<<<<<< HEAD
     int       send_q_len_max; //! maximum send queue length
     int       send_q_len_min; //! minimum send queue length
     gcs_backend_stats_t backend_stats; //! backend stats.
-=======
->>>>>>> 02264c3a
 };
 
 /*! Fills stats struct */
