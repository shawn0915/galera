/*
 * Copyright (C) 2008-2013 Codership Oy <info@codership.com>
 *
 * $Id$
 */

/*
 * @file
 *
 * Defines unit tests for gcs_core (and as a result tests gcs_group and
 * a dummy backend which gcs_core depends on)
 *
 * Most of the checks require independent sending and receiving threads.
 * Approach 1 is to start separate threads for both sending and receiving
 * and use the current thread of execution to sychronize between them:
 *
 * CORE_RECV_START(act_r)
 * CORE_SEND_START(act_s)
 * while (gcs_core_send_step(Core)) {  // step through action fragments
 *     (do something)
 * };
 * CORE_SEND_END(act_s, ret)          // check return code
 * CORE_RECV_END(act_r, size, type)   // makes checks against size and type
 *
 * A simplified approach 2 is:
 *
 * CORE_SEND_START(act_s)
 * while (gcs_core_send_step(Core)) {  // step through action fragments
 *     (do something)
 * };
 * CORE_SEND_END(act_s, ret)          // check return code
 * CORE_RECV_ACT(act_r, size, type)   // makes checks agains size and type
 *
 * In the first approach group messages will be received concurrently.
 * In the second apporach messages will wait in queue and be fetched afterwards
 *
 */

#include "gcs_core_test.h"

#include "../gcs_core.h"
#include "../gcs_dummy.h"
#include "../gcs_seqno.h"

#include <galerautils.h>

#include <errno.h>
#include <stdlib.h>

extern ssize_t gcs_tests_get_allocated();

static const long UNKNOWN_SIZE = 1234567890; // some unrealistic number

static gcs_core_t*    Core    = NULL;
static gcs_backend_t* Backend = NULL;
static gcs_seqno_t    Seqno   = 0;

typedef struct action {
    const struct gu_buf* in;
    void*                out;
    const void*          local;
    ssize_t              size;
    gcs_act_type_t       type;
    gcs_seqno_t          seqno;
    gu_thread_t          thread;
} action_t;

//static struct action_t RecvAct;
static const ssize_t FRAG_SIZE = 4; // desirable action fragment size

// 1-fragment action
static const char act1_str[] = "101";
static const struct gu_buf act1[1] = {
    { act1_str, sizeof(act1_str) }
};

// 2-fragment action, with buffers aligned with FRAG_SIZE
static const char act2_str[] = "202122";
static const struct gu_buf act2[2] = {
    { "2021", 4 },
    { "22",   3 } /* 4 + 3 = 7 = sizeof(act2_str) */
};

// 3-fragment action, with unaligned buffers
static const char act3_str[] = "3031323334";
static const struct gu_buf act3[] = {
    { "303", 3 },
    { "13",  2 },
    { "23",  2 },
    { "334", 4 } /* 3 + 2 + 2 + 4 = 11 = sizeof(act3_str) */
};


// action receive thread, returns after first action received, stores action
// in the passed action_t object, uses global Core to receive
static void*
core_recv_thread (void* arg)
{
    action_t* act = arg;

    // @todo: refactor according to new gcs_act types
    struct gcs_act_rcvd recv_act;

    act->size  = gcs_core_recv (Core, &recv_act, GU_TIME_ETERNITY);
    act->out   = (void*)recv_act.act.buf;
    act->local = recv_act.local;
    act->type  = recv_act.act.type;
    act->seqno = recv_act.id;

    return (NULL);
}

// this macro logs errors from within a function
#define FAIL_IF(expr, format, ...)                            \
    if (expr) {                                               \
        gu_fatal ("FAIL: "format, ## __VA_ARGS__, NULL);      \
        fail_if (true, format, ## __VA_ARGS__, NULL); \
        return true;                                          \
    }

/*
 * Huge macros which follow below cannot be functions for the purpose
 * of correct line reporting.
 */

// Start a thread to receive an action
// args: action_t object
static inline bool CORE_RECV_START(action_t* act)
{
    return (0 != gu_thread_create (&act->thread, NULL,
                                   core_recv_thread, act));
}

static bool COMMON_RECV_CHECKS(action_t*      act,
                               const char*    buf,
                               ssize_t        size,
                               gcs_act_type_t type,
                               gcs_seqno_t*   seqno)
{
    FAIL_IF (size != UNKNOWN_SIZE && size != act->size,
             "gcs_core_recv(): expected %lld, returned %zd (%s)",
             (long long) size, act->size, strerror (-act->size));
    FAIL_IF (act->type != type,
             "type does not match: expected %d, got %d", type, act->type);
    FAIL_IF (act->size > 0 && act->out == NULL,
             "null buffer received with positive size: %zu", act->size);

    // action is ordered only if it is of type GCS_ACT_TORDERED and not an error
    if (act->seqno >= GCS_SEQNO_NIL) {
        FAIL_IF (GCS_ACT_TORDERED != act->type,
                 "GCS_ACT_TORDERED != act->type (%d), while act->seqno: %lld",
                 act->type, (long long)act->seqno);
        FAIL_IF ((*seqno + 1) != act->seqno,
                 "expected seqno %lld, got %lld",
                 (long long)(*seqno + 1), (long long)act->seqno);
        *seqno = *seqno + 1;
    }

    if (NULL != buf) {
        if (GCS_ACT_TORDERED == act->type) {
            // local action buffer should not be copied
            FAIL_IF (act->local != act->in,
                     "Received buffer ptr is not the same as sent: %p != %p",
                     act->in, act->local, NULL);
            FAIL_IF (memcmp (buf, act->out, act->size),
                     "Received buffer contents is not the same as sent: "
                     "'%s' != '%s'", buf, (char*)act->out);
        }
        else {
            FAIL_IF (act->local == buf,
                     "Received the same buffer ptr as sent", NULL);
            FAIL_IF (memcmp (buf, act->out, act->size),
                     "Received buffer contents is not the same as sent", NULL);
        }
    }

    return false;
}

// Wait for recv thread to complete, perform required checks
// args: action_t, expected size, expected type
static bool CORE_RECV_END(action_t*      act,
                          const void*    buf,
                          ssize_t        size,
                          gcs_act_type_t type)
{
    {
        int ret = gu_thread_join (act->thread, NULL);
        act->thread = (pthread_t)-1;
        FAIL_IF(0 != ret, "Failed to join recv thread: %ld (%s)",
                ret, strerror (ret));
    }

    return COMMON_RECV_CHECKS (act, buf, size, type, &Seqno);
}

// Receive action in one call, perform required checks
// args: pointer to action_t, expected size, expected type
static bool CORE_RECV_ACT (action_t*      act,
                           const void*    buf,  // single buffer action repres.
                           ssize_t        size,
                           gcs_act_type_t type)
{
    struct gcs_act_rcvd recv_act;

    act->size  = gcs_core_recv (Core, &recv_act, GU_TIME_ETERNITY);
    act->out   = (void*)recv_act.act.buf;
    act->local = recv_act.local;
    act->type  = recv_act.act.type;
    act->seqno = recv_act.id;

    return COMMON_RECV_CHECKS (act, buf, size, type, &Seqno);
}

// Sending always needs to be done via separate thread (uses lock-stepping)
void*
core_send_thread (void* arg)
{
    action_t* act = arg;

    // use seqno field to pass the return code, it is signed 8-byte integer
    act->seqno = gcs_core_send (Core, act->in, act->size, act->type);

    return (NULL);
}

// Start a thread to send an action
// args: action_t object
static bool CORE_SEND_START(action_t* act)
{
    return (0 != gu_thread_create (&act->thread, NULL,
                                   core_send_thread, act));
}

// Wait for send thread to complete, perform required checks
// args: action_t, expected return code
static bool CORE_SEND_END(action_t* act, long ret)
{
    {
        long _ret = gu_thread_join (act->thread, NULL);
        act->thread = (pthread_t)-1;
        FAIL_IF (0 != _ret, "Failed to join recv thread: %ld (%s)",
                 _ret, strerror (_ret));
    }

    FAIL_IF (ret != act->seqno,
             "gcs_core_send(): expected %lld, returned %lld (%s)",
             (long long) ret, (long long) act->seqno, strerror (-act->seqno));

    return false;
}

// check if configuration is the one that we expected
static long
core_test_check_conf (const gcs_act_conf_t* conf,
                      bool prim, long my_idx, long memb_num)
{
    long ret = 0;

    if ((conf->conf_id >= 0) != prim) {
        gu_error ("Expected %s conf, received %s",
                  prim ? "PRIMARY" : "NON-PRIMARY",
                  (conf->conf_id >= 0) ? "PRIMARY" : "NON-PRIMARY");
        ret = -1;
    }

    if (conf->my_idx != my_idx) {
        gu_error ("Expected my_idx = %ld, got %ld", my_idx, conf->my_idx);
        ret = -1;
    }

    if (conf->my_idx != my_idx) {
        gu_error ("Expected my_idx = %ld, got %ld", my_idx, conf->my_idx);
        ret = -1;
    }

    return ret;
}

static long
core_test_set_payload_size (ssize_t s)
{
    long          ret;
    const ssize_t arbitrary_pkt_size = s + 64; // big enough for payload to fit

    ret = gcs_core_set_pkt_size (Core, arbitrary_pkt_size);
    if (ret <= 0) {
        gu_error("set_pkt_size(%zd) returned: %ld (%s)", arbitrary_pkt_size,
                 ret, strerror (-ret));
        return ret;
    }

    ret = gcs_core_set_pkt_size (Core, arbitrary_pkt_size - ret + s);
    if (ret != s) {
        gu_error("set_pkt_size() returned: %ld instead of %zd", ret, s);
        return ret;
    }

    return 0;
}

// Initialises core and backend objects + some common tests
static inline void
core_test_init ()
{
    long     ret;
    action_t act;

    mark_point();

    gu_config_t* config = gu_config_create ("");
    fail_if (config == NULL);

    Core = gcs_core_create (config, NULL, "core_test",
                            "aaa.bbb.ccc.ddd:xxxx", 0, 0);

    fail_if (NULL == Core);

    Backend = gcs_core_get_backend (Core);
    fail_if (NULL == Backend);

    Seqno = 0; // reset seqno

    ret = core_test_set_payload_size (FRAG_SIZE);
    fail_if (-EBADFD != ret, "Expected -EBADFD, got: %ld (%s)",
             ret, strerror(-ret));

    ret = gcs_core_open (Core, "yadda-yadda", "owkmevc", 1);
    fail_if (-EINVAL != ret, "Expected -EINVAL, got %ld (%s)",
             ret, strerror(-ret));

    ret = gcs_core_open (Core, "yadda-yadda", "dummy://", 1);
    fail_if (0 != ret, "Failed to open core connection: %ld (%s)",
             ret, strerror(-ret));

    // receive first configuration message
    fail_if (CORE_RECV_ACT (&act, NULL, UNKNOWN_SIZE, GCS_ACT_CONF));
    fail_if (core_test_check_conf(act.out, true, 0, 1));
    free (act.out);

    // this will configure backend to have desired fragment size
    ret = core_test_set_payload_size (FRAG_SIZE);
    fail_if (0 != ret, "Failed to set up the message payload size: %ld (%s)",
             ret, strerror(-ret));

    // try to send an action to check that everything's alright
    ret = gcs_core_send (Core, act1, sizeof(act1_str), GCS_ACT_TORDERED);
    fail_if (ret != sizeof(act1_str), "Expected %d, got %d (%s)",
             sizeof(act1_str), ret, strerror (-ret));
    gu_warn ("Next CORE_RECV_ACT fails under valgrind");
    act.in = act1;
    fail_if (CORE_RECV_ACT (&act, act1_str, sizeof(act1_str),GCS_ACT_TORDERED));

    ret = gcs_core_send_join (Core, Seqno);
    fail_if (ret != 0, "gcs_core_send_join(): %ld (%s)",
             ret, strerror(-ret));
    // no action to be received (we're joined already)

    ret = gcs_core_send_sync (Core, Seqno);
    fail_if (ret != 0, "gcs_core_send_sync(): %ld (%s)",
             ret, strerror(-ret));
    fail_if (CORE_RECV_ACT(&act,NULL,sizeof(gcs_seqno_t),GCS_ACT_SYNC));
    fail_if (Seqno != gcs_seqno_gtoh(*(gcs_seqno_t*)act.out));

    gcs_core_send_lock_step (Core, true);
    mark_point();
}

// cleans up core and backend objects
static inline void
core_test_cleanup ()
{
    long      ret;
    char      tmp[1];
    action_t  act;

    fail_if (NULL == Core);
    fail_if (NULL == Backend);

    // to fetch self-leave message
    fail_if (CORE_RECV_START (&act));
    ret = gcs_core_close (Core);
    fail_if (0 != ret, "Failed to close core: %ld (%s)",
             ret, strerror (-ret));
    ret = CORE_RECV_END (&act, NULL, UNKNOWN_SIZE, GCS_ACT_CONF);
    fail_if (ret, "ret: %ld (%s)", ret, strerror(-ret));
    free (act.out);

    // check that backend is closed too
    ret = Backend->send (Backend, tmp, sizeof(tmp), GCS_MSG_ACTION);
    fail_if (ret != -EBADFD);

    ret = gcs_core_destroy (Core);
    fail_if (0 != ret, "Failed to destroy core: %ld (%s)",
             ret, strerror (-ret));

    {
        ssize_t   allocated;
        allocated = gcs_tests_get_allocated();
        fail_if (0 != allocated,
                 "Expected 0 allocated bytes, found %zd", allocated);
    }
}

// just a smoke test for core API
START_TEST (gcs_core_test_api)
{
<<<<<<< HEAD
=======
#define ACT act3
    long     ret;
    long     tout = 100; // 100 ms timeout
    size_t   act_size = sizeof(ACT);
    action_t act_s    = { ACT, NULL, act_size, GCS_ACT_TORDERED, -1, (pthread_t)-1 };
    action_t act_r;
    long i = 5;

>>>>>>> c8ec96f8
    core_test_init ();
    fail_if (NULL == Core);
    fail_if (NULL == Backend);

    long     ret;
    long     tout = 100; // 100 ms timeout
    const struct gu_buf* act = act3;
    const void* act_buf  = act3_str;
    size_t      act_size = sizeof(act3_str);

    action_t act_s = { act, NULL, NULL, act_size, GCS_ACT_TORDERED, -1, -1 };
    action_t act_r = { act, NULL, NULL, -1, -1, -1, -1 };
    long i = 5;

    // test basic fragmentaiton
    while (i--) {
        long     frags    = (act_size - 1)/FRAG_SIZE + 1;

        gu_info ("Iteration %ld: act: %s, size: %zu, frags: %ld",
                 i, act, act_size, frags);

        fail_if (CORE_SEND_START (&act_s));

        while ((ret = gcs_core_send_step (Core, 3*tout)) > 0) {
            frags--; gu_info ("frags: %ld", frags);
//            usleep (1000);
        }

        fail_if (ret != 0, "gcs_core_send_step() returned: %ld (%s)",
                 ret, strerror(-ret));
        fail_if (frags != 0, "frags = %ld, instead of 0", frags);
        fail_if (CORE_SEND_END (&act_s, act_size));
        fail_if (CORE_RECV_ACT (&act_r, act_buf, act_size, GCS_ACT_TORDERED));

        ret = gcs_core_set_last_applied (Core, Seqno);
        fail_if (ret != 0, "gcs_core_set_last_applied(): %ld (%s)",
                 ret, strerror(-ret));
        fail_if (CORE_RECV_ACT (&act_r, NULL, sizeof(gcs_seqno_t),
                                GCS_ACT_COMMIT_CUT));
        fail_if (Seqno != gcs_seqno_gtoh(*(gcs_seqno_t*)act_r.out));
        free (act_r.out);
    }

    // send fake flow control action, its contents is not important
    gcs_core_send_fc (Core, act, act_size);
    fail_if (ret != 0, "gcs_core_send_fc(): %ld (%s)",
             ret, strerror(-ret));
    fail_if (CORE_RECV_ACT(&act_r, act, act_size, GCS_ACT_FLOW));

    core_test_cleanup ();
}
END_TEST

// do a single send step, compare with the expected result
static inline bool
CORE_SEND_STEP (gcs_core_t* core, long timeout, long ret)
{
   long err = gcs_core_send_step (core, timeout);
   FAIL_IF (err < 0, "gcs_core_send_step(): %ld (%s)",
            err, strerror (-err));
   if (ret >= 0) {
       FAIL_IF (err != ret, "gcs_core_send_step(): expected %ld, got %ld",
                ret, err);
   }

   return false;
}

static bool
DUMMY_INJECT_COMPONENT (gcs_backend_t* backend, const gcs_comp_msg_t* comp)
{
    long ret = gcs_dummy_inject_msg (Backend, comp,
                                     gcs_comp_msg_size(comp),
                                     GCS_MSG_COMPONENT, GCS_SENDER_NONE);
    FAIL_IF (ret <= 0, "gcs_dummy_inject_msg(): %ld (%s)", ret, strerror(ret));

    return false;
}

static bool
DUMMY_INSTALL_COMPONENT (gcs_backend_t* backend, const gcs_comp_msg_t* comp)
{
    bool primary = gcs_comp_msg_primary (comp);
    long my_idx  = gcs_comp_msg_self    (comp);
    long members = gcs_comp_msg_num     (comp);

    action_t act;

    FAIL_IF (gcs_dummy_set_component(Backend, comp), "", NULL);
    FAIL_IF (DUMMY_INJECT_COMPONENT (Backend, comp), "", NULL);
    FAIL_IF (CORE_RECV_ACT (&act, NULL, UNKNOWN_SIZE, GCS_ACT_CONF), "", NULL);
    FAIL_IF (core_test_check_conf(act.out, primary, my_idx, members),
             "", NULL);
    free (act.out);
    return false;
}

START_TEST (gcs_core_test_own)
{
<<<<<<< HEAD
    long const tout = 1000; // 100 ms timeout

    const struct gu_buf* act      = act2;
    const void*          act_buf  = act2_str;
    size_t               act_size = sizeof(act2_str);

    action_t act_s = { act, NULL, NULL, act_size, GCS_ACT_TORDERED, -1, -1 };
    action_t act_r = { act, NULL, NULL, -1, -1, -1, -1 };
=======
#undef ACT
#define ACT act2
    long     tout = 1000; // 100 ms timeout
    size_t   act_size = sizeof(ACT);
    action_t act_s    = { ACT, NULL, act_size, GCS_ACT_TORDERED, -1, (pthread_t)-1 };
    action_t act_r    = { NULL, NULL, -1, -1, -1, (pthread_t)-1 };
>>>>>>> c8ec96f8

    // Create primary and non-primary component messages
    gcs_comp_msg_t* prim     = gcs_comp_msg_new (true, false,  0, 1);
    gcs_comp_msg_t* non_prim = gcs_comp_msg_new (false, false, 0, 1);
    fail_if (NULL == prim);
    fail_if (NULL == non_prim);
    gcs_comp_msg_add (prim,     "node1");
    gcs_comp_msg_add (non_prim, "node1");

    core_test_init ();

    /////////////////////////////////////////////
    /// check behaviour in transitional state ///
    /////////////////////////////////////////////

    fail_if (CORE_RECV_START (&act_r));
    fail_if (CORE_SEND_START (&act_s));
    fail_if (CORE_SEND_STEP (Core, tout, 1)); // 1st frag
    usleep (10000); // resolve race between sending and setting transitional
    gcs_dummy_set_transitional (Backend);
    fail_if (CORE_SEND_STEP (Core, tout, 1)); // 2nd frag
    fail_if (CORE_SEND_STEP (Core, tout, 0)); // no frags left
    fail_if (NULL != act_r.out); // should not have received anything
    fail_if (gcs_dummy_set_component (Backend, prim)); // return to PRIM state
    fail_if (CORE_SEND_END (&act_s, act_size));
    fail_if (CORE_RECV_END (&act_r, act_buf, act_size, GCS_ACT_TORDERED));

    /*
     * TEST CASE 1: Action was sent successfully, but NON_PRIM component
     * happened before any fragment could be delivered.
     * EXPECTED OUTCOME: action is received with -ENOTCONN instead of global
     * seqno
     */
    fail_if (DUMMY_INJECT_COMPONENT (Backend, non_prim));
    fail_if (CORE_SEND_START (&act_s));
    fail_if (CORE_SEND_STEP (Core, tout, 1)); // 1st frag
    fail_if (CORE_SEND_STEP (Core, tout, 1)); // 2nd frag
    fail_if (CORE_SEND_END (&act_s, act_size));
    fail_if (gcs_dummy_set_component(Backend, non_prim));
    fail_if (CORE_RECV_ACT (&act_r, NULL, UNKNOWN_SIZE, GCS_ACT_CONF));
    fail_if (core_test_check_conf(act_r.out, false, 0, 1));
    free (act_r.out);
    fail_if (CORE_RECV_ACT (&act_r, act_buf, act_size, GCS_ACT_TORDERED));
    fail_if (-ENOTCONN != act_r.seqno, "Expected -ENOTCONN, received %ld (%s)",
             act_r.seqno, strerror (-act_r.seqno));

    /*
     * TEST CASE 2: core in NON_PRIM state. There is attempt to send an
     * action.
     * EXPECTED OUTCOME: CORE_SEND_END should return -ENOTCONN after 1st
     * fragment send fails.
     */
    fail_if (CORE_SEND_START (&act_s));
    fail_if (CORE_SEND_STEP (Core, tout, 1)); // 1st frag
    fail_if (CORE_SEND_STEP (Core, tout, 0)); // bail out after 1st frag
    fail_if (CORE_SEND_END (&act_s, -ENOTCONN));

    /*
     * TEST CASE 3: Backend in NON_PRIM state. There is attempt to send an
     * action.
     * EXPECTED OUTCOME: CORE_SEND_END should return -ENOTCONN after 1st
     * fragment send fails.
     */
    fail_if (DUMMY_INSTALL_COMPONENT (Backend, prim));
    fail_if (gcs_dummy_set_component(Backend, non_prim));
    fail_if (DUMMY_INJECT_COMPONENT (Backend, non_prim));
    fail_if (CORE_SEND_START (&act_s));
    fail_if (CORE_SEND_STEP (Core, tout, 1)); // 1st frag
    fail_if (CORE_SEND_END (&act_s, -ENOTCONN));
    fail_if (CORE_RECV_ACT (&act_r, NULL, UNKNOWN_SIZE, GCS_ACT_CONF));
    fail_if (core_test_check_conf(act_r.out, false, 0, 1));
    free (act_r.out);

    /*
     * TEST CASE 4: Action was sent successfully, but NON_PRIM component
     * happened in between delivered fragments.
     * EXPECTED OUTCOME: action is received with -ENOTCONN instead of global
     * seqno.
     */
    fail_if (DUMMY_INSTALL_COMPONENT (Backend, prim));
    fail_if (CORE_SEND_START (&act_s));
    fail_if (CORE_SEND_STEP (Core, tout, 1)); // 1st frag
    fail_if (DUMMY_INJECT_COMPONENT (Backend, non_prim));
    fail_if (CORE_SEND_STEP (Core, tout, 1)); // 2nd frag
    fail_if (CORE_SEND_END (&act_s, act_size));
    fail_if (CORE_RECV_ACT (&act_r, NULL, UNKNOWN_SIZE, GCS_ACT_CONF));
    fail_if (core_test_check_conf(act_r.out, false, 0, 1));
    free (act_r.out);
    fail_if (CORE_RECV_ACT (&act_r, act_buf, act_size, GCS_ACT_TORDERED));
    fail_if (-ENOTCONN != act_r.seqno, "Expected -ENOTCONN, received %ld (%s)",
             act_r.seqno, strerror (-act_r.seqno));

    /*
     * TEST CASE 5: Action is being sent and received concurrently. In between
     * two fragments recv thread receives NON_PRIM and then PRIM components.
     * EXPECTED OUTCOME: CORE_RECV_ACT should receive the action with -ERESTART
     * instead of seqno.
     */
    fail_if (DUMMY_INSTALL_COMPONENT (Backend, prim));
    fail_if (CORE_SEND_START (&act_s));
    fail_if (CORE_SEND_STEP (Core, tout, 1)); // 1st frag
    usleep (100000); // make sure 1st fragment gets in before new component
    fail_if (DUMMY_INSTALL_COMPONENT (Backend, non_prim));
    fail_if (DUMMY_INSTALL_COMPONENT (Backend, prim));
    fail_if (CORE_SEND_STEP (Core, tout, 1)); // 2nd frag
    fail_if (CORE_SEND_END (&act_s, act_size));
    fail_if (CORE_RECV_ACT (&act_r, act_buf, act_size, GCS_ACT_TORDERED));
    fail_if (-ERESTART != act_r.seqno, "Expected -ERESTART, received %ld (%s)",
             act_r.seqno, strerror (-act_r.seqno));

    /*
     * TEST CASE 6: Action has 3 fragments, 2 were sent successfully but the
     * 3rd failed because backend is in NON_PRIM. In addition NON_PRIM component
     * happened in between delivered fragments.
     * subcase 1: new component received first
     * subcase 2: 3rd fragment is sent first
     * EXPECTED OUTCOME: CORE_SEND_END should return -ENOTCONN after 3rd
     * fragment send fails.
     */
    act        = act3;
    act_buf    = act3_str;
    act_size   = sizeof(act3_str);
    act_s.in   = act;
    act_s.size = act_size;

    // subcase 1
    fail_if (DUMMY_INSTALL_COMPONENT (Backend, prim));
    fail_if (CORE_SEND_START (&act_s));
    fail_if (CORE_SEND_STEP (Core, tout, 1)); // 1st frag
    fail_if (DUMMY_INJECT_COMPONENT (Backend, non_prim));
    fail_if (CORE_SEND_STEP (Core, tout, 1)); // 2nd frag
    usleep (500000); // fail_if_seq
    fail_if (gcs_dummy_set_component(Backend, non_prim));
    fail_if (CORE_RECV_ACT (&act_r, NULL, UNKNOWN_SIZE, GCS_ACT_CONF));
    fail_if (core_test_check_conf(act_r.out, false, 0, 1));
    free (act_r.out);
    fail_if (CORE_SEND_STEP (Core, tout, 1)); // 3rd frag
    fail_if (CORE_SEND_END (&act_s, -ENOTCONN));

    // subcase 2
    fail_if (DUMMY_INSTALL_COMPONENT (Backend, prim));
    fail_if (CORE_SEND_START (&act_s));
    fail_if (CORE_SEND_STEP (Core, tout, 1)); // 1st frag
    fail_if (DUMMY_INJECT_COMPONENT (Backend, non_prim));
    fail_if (CORE_SEND_STEP (Core, tout, 1)); // 2nd frag
    usleep (1000000);
    fail_if (gcs_dummy_set_component(Backend, non_prim));
    fail_if (CORE_SEND_STEP (Core, 4*tout, 1)); // 3rd frag
    fail_if (CORE_RECV_ACT (&act_r, NULL, UNKNOWN_SIZE, GCS_ACT_CONF));
    fail_if (core_test_check_conf(act_r.out, false, 0, 1));
    free (act_r.out);
    fail_if (CORE_SEND_END (&act_s, -ENOTCONN));

    gu_free (prim);
    gu_free (non_prim);

    core_test_cleanup ();
}
END_TEST

#if 0 // requires multinode support from gcs_dummy
START_TEST (gcs_core_test_foreign)
{
    core_test_init ();

    core_test_cleanup ();
}
END_TEST
#endif // 0

Suite *gcs_core_suite(void)
{
  Suite *suite = suite_create("GCS core context");
  TCase *tcase = tcase_create("gcs_core");

  suite_add_tcase (suite, tcase);
  tcase_add_test  (tcase, gcs_core_test_api);
  tcase_add_test  (tcase, gcs_core_test_own);
//  tcase_add_test  (tcase, gcs_core_test_foreign);
  tcase_set_timeout(tcase, 60);
  return suite;
}<|MERGE_RESOLUTION|>--- conflicted
+++ resolved
@@ -186,7 +186,7 @@
 {
     {
         int ret = gu_thread_join (act->thread, NULL);
-        act->thread = (pthread_t)-1;
+        act->thread = (gu_thread_t)-1;
         FAIL_IF(0 != ret, "Failed to join recv thread: %ld (%s)",
                 ret, strerror (ret));
     }
@@ -238,7 +238,7 @@
 {
     {
         long _ret = gu_thread_join (act->thread, NULL);
-        act->thread = (pthread_t)-1;
+        act->thread = (gu_thread_t)-1;
         FAIL_IF (0 != _ret, "Failed to join recv thread: %ld (%s)",
                  _ret, strerror (_ret));
     }
@@ -405,17 +405,6 @@
 // just a smoke test for core API
 START_TEST (gcs_core_test_api)
 {
-<<<<<<< HEAD
-=======
-#define ACT act3
-    long     ret;
-    long     tout = 100; // 100 ms timeout
-    size_t   act_size = sizeof(ACT);
-    action_t act_s    = { ACT, NULL, act_size, GCS_ACT_TORDERED, -1, (pthread_t)-1 };
-    action_t act_r;
-    long i = 5;
-
->>>>>>> c8ec96f8
     core_test_init ();
     fail_if (NULL == Core);
     fail_if (NULL == Backend);
@@ -426,8 +415,8 @@
     const void* act_buf  = act3_str;
     size_t      act_size = sizeof(act3_str);
 
-    action_t act_s = { act, NULL, NULL, act_size, GCS_ACT_TORDERED, -1, -1 };
-    action_t act_r = { act, NULL, NULL, -1, -1, -1, -1 };
+    action_t act_s = { act, NULL, NULL, act_size, GCS_ACT_TORDERED, -1, (gu_thread_t)-1 };
+    action_t act_r = { act, NULL, NULL, -1, -1, -1, (gu_thread_t)-1 };
     long i = 5;
 
     // test basic fragmentaiton
@@ -515,23 +504,14 @@
 
 START_TEST (gcs_core_test_own)
 {
-<<<<<<< HEAD
     long const tout = 1000; // 100 ms timeout
 
     const struct gu_buf* act      = act2;
     const void*          act_buf  = act2_str;
     size_t               act_size = sizeof(act2_str);
 
-    action_t act_s = { act, NULL, NULL, act_size, GCS_ACT_TORDERED, -1, -1 };
-    action_t act_r = { act, NULL, NULL, -1, -1, -1, -1 };
-=======
-#undef ACT
-#define ACT act2
-    long     tout = 1000; // 100 ms timeout
-    size_t   act_size = sizeof(ACT);
-    action_t act_s    = { ACT, NULL, act_size, GCS_ACT_TORDERED, -1, (pthread_t)-1 };
-    action_t act_r    = { NULL, NULL, -1, -1, -1, (pthread_t)-1 };
->>>>>>> c8ec96f8
+    action_t act_s = { act, NULL, NULL, act_size, GCS_ACT_TORDERED, -1, (gu_thread_t)-1 };
+    action_t act_r = { act, NULL, NULL, -1, -1, -1, (gu_thread_t)-1 };
 
     // Create primary and non-primary component messages
     gcs_comp_msg_t* prim     = gcs_comp_msg_new (true, false,  0, 1);
