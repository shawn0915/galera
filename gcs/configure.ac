#                                               -*- Autoconf -*-
# Process this file with autoconf to produce a configure script.
#
# $Id$
#
AC_PREREQ(2.50)
AC_INIT([libgcs], [0.7.2], [info@codership.com])
AC_CONFIG_SRCDIR([config.h.in])
AC_CANONICAL_SYSTEM
AC_CONFIG_HEADER([config.h])
AM_INIT_AUTOMAKE

AC_PREFIX_DEFAULT(/usr/local)

AC_SUBST(CFLAGS)
AC_SUBST(LDFLAGS)

# Check for debug
AC_ARG_ENABLE(debug,
              AC_HELP_STRING([--disable-debug],
	      [disable debugging code [[default=enabled]]]),,
	      enable_debug="yes")
if test "$enable_debug" != "no"
then
    CFLAGS="-g -O0 -fno-inline  -DDEBUG_MALLOC -DDEBUG_MUTEX -DDEBUG_ASSERT"
else
    CFLAGS=${CFLAGS:-" -O2 -g "}
    CFLAGS="$CFLAGS -DNDEBUG "
fi
AM_CONDITIONAL(ENABLE_DEBUG, test "$enable_debug" != "no")

# Check if use of DBUG macros is desired
AC_ARG_ENABLE(dbug,
              AC_HELP_STRING([--disable-dbug],
              [disable Fred Fish[']s DBUG macros [[default=enabled]]]),,
	      enable_dbug="yes")
# Check if dbug location is provided
if test "$enable_dbug" != "no"
then
    enable_dbug="yes"
else
    CFLAGS="$CFLAGS -DGU_DBUG_OFF"
fi

# Check if Spread backend is desired
AC_ARG_WITH(spread,
            AC_HELP_STRING([--with-spread],
            [enable Spread toolkit backend [[default=disabled]]]),,
	    with_spread="no")
# Check if Spread location is provided
if test "$with_spread" != "no"
then
    with_spread="yes"
    AC_ARG_WITH(spread-libs,
                AC_HELP_STRING([--with-spread-libs=PATH],
                [specify where libtspread is installed]),
		[ LDFLAGS="-L$withval $LDFLAGS"])
    AC_ARG_WITH(spread-includes,
                AC_HELP_STRING([--with-spread-includes=PATH],
                [specify where Spread toolkit header is located]),
		[ CFLAGS="$CFLAGS -I$withval"])
fi

AC_ARG_ENABLE([gcomm],
	AC_HELP_STRING([--disable-gcomm],
		[disable GComm backend [[default=enabled]]]),,)
if test "$enable_gcomm" != "no"
then
    enable_gcomm="yes"
fi

AC_ARG_ENABLE([vs],
	      AC_HELP_STRING([--disable-vs],
              [disable VS backend [[default=enabled]]]),,)
if test "$enable_vs" != "no"
then
    enable_vs="yes"
fi

# Checks for programs.
AC_PROG_AWK
AC_PROG_CC
AC_PROG_CXX
#AC_PROG_RANLIB
#AC_CHECK_PROG(AR, ar, ar)
AC_PROG_LIBTOOL
AM_PATH_CHECK()
#PKG_CHECK_MODULES([CHECK], [check >= 0.9.4])

# Checks for libraries.
AC_CHECK_LIB([m], [sqrt],,
	     AC_MSG_ERROR([*** libm not found! ***]))

AC_CHECK_LIB([pthread], [pthread_testcancel],,
	     AC_MSG_ERROR([*** POSIX threads not found! ***]))

<<<<<<< HEAD
AC_CHECK_LIB([galerautils], [gu_malloc_dbg],,
	     AC_MSG_ERROR([*** galerautils not found! ***]))

if test "$enable_spread" != no; then
=======
if test "$with_spread" != no; then
>>>>>>> f92c753f
AC_CHECK_LIB([tspread], [SP_error],,
             AC_MSG_WARN([*** Spread library not found! ***]);
             with_spread="no")
fi

if test "$enable_gcomm" != no; then
   AC_CHECK_LIB([gcomm], [main],,
                AC_MSG_WARN([*** libgcomm not found! ***]);
                enable_gcomm="no")
fi

# FIXME: find a way to check for real functions in those libs
#        currently it just tests abilty to link
for vslib in "vspp" "transportpp" "commonpp"
do
    if test "$enable_vs" != no; then
    AC_CHECK_LIB([gcomm$vslib], [main],,
                AC_MSG_WARN([*** libgcomm$vslib not found! ***]);
                enable_vs="no")
    fi
done

<<<<<<< HEAD
AM_CONDITIONAL(ENABLE_SPREAD, test "$enable_spread" != "no")
AM_CONDITIONAL(ENABLE_GCOMM, test "$enable_gcomm" != "no")
=======
AM_CONDITIONAL(WITH_SPREAD, test "$with_spread" != "no")
>>>>>>> f92c753f
AM_CONDITIONAL(ENABLE_VS, test "$enable_vs" != "no")

# Checks for header files.
AC_HEADER_STDC
AC_CHECK_HEADERS([stdint.h stdlib.h string.h sys/time.h unistd.h])

# Checks for typedefs, structures, and compiler characteristics.
AC_C_CONST
AC_C_INLINE
AC_TYPE_SIZE_T
AC_HEADER_TIME
AC_STRUCT_TM
AC_C_VOLATILE

# Checks for library functions.
AC_FUNC_ERROR_AT_LINE
AC_FUNC_MALLOC
AC_FUNC_REALLOC
AC_CHECK_FUNCS([gettimeofday localtime_r memset strdup strerror strrchr strtol])
AC_CHECK_FUNCS([htonl htons ntohl ntohs],,
		AC_MSG_ERROR([*** htonl() and friends not found! ***]))

AC_CONFIG_FILES([Makefile
                 doc/Makefile
                 src/Makefile
		 src/unit_tests/Makefile])
		 
CFLAGS="$CFLAGS -Wall -Werror "
AC_OUTPUT

AC_MSG_NOTICE([***])
<<<<<<< HEAD
AC_MSG_NOTICE([Spread backend: $enable_spread])
AC_MSG_NOTICE([Gcomm  backend: $enable_gcomm])
AC_MSG_NOTICE([Vsbes  backend: $enable_vs])
=======
AC_MSG_NOTICE([Spread backend: $with_spread])
AC_MSG_NOTICE([Gcomm  backend: $enable_vs])
>>>>>>> f92c753f
AC_MSG_NOTICE([***])
AC_MSG_NOTICE([CFLAGS:  $CFLAGS])
AC_MSG_NOTICE([LDFLAGS: $LDFLAGS])<|MERGE_RESOLUTION|>--- conflicted
+++ resolved
@@ -94,14 +94,10 @@
 AC_CHECK_LIB([pthread], [pthread_testcancel],,
 	     AC_MSG_ERROR([*** POSIX threads not found! ***]))
 
-<<<<<<< HEAD
 AC_CHECK_LIB([galerautils], [gu_malloc_dbg],,
 	     AC_MSG_ERROR([*** galerautils not found! ***]))
 
-if test "$enable_spread" != no; then
-=======
 if test "$with_spread" != no; then
->>>>>>> f92c753f
 AC_CHECK_LIB([tspread], [SP_error],,
              AC_MSG_WARN([*** Spread library not found! ***]);
              with_spread="no")
@@ -124,12 +120,8 @@
     fi
 done
 
-<<<<<<< HEAD
-AM_CONDITIONAL(ENABLE_SPREAD, test "$enable_spread" != "no")
+AM_CONDITIONAL(WITH_SPREAD, test "$with_spread" != "no")
 AM_CONDITIONAL(ENABLE_GCOMM, test "$enable_gcomm" != "no")
-=======
-AM_CONDITIONAL(WITH_SPREAD, test "$with_spread" != "no")
->>>>>>> f92c753f
 AM_CONDITIONAL(ENABLE_VS, test "$enable_vs" != "no")
 
 # Checks for header files.
@@ -161,14 +153,9 @@
 AC_OUTPUT
 
 AC_MSG_NOTICE([***])
-<<<<<<< HEAD
-AC_MSG_NOTICE([Spread backend: $enable_spread])
+AC_MSG_NOTICE([Spread backend: $with_spread])
 AC_MSG_NOTICE([Gcomm  backend: $enable_gcomm])
 AC_MSG_NOTICE([Vsbes  backend: $enable_vs])
-=======
-AC_MSG_NOTICE([Spread backend: $with_spread])
-AC_MSG_NOTICE([Gcomm  backend: $enable_vs])
->>>>>>> f92c753f
 AC_MSG_NOTICE([***])
 AC_MSG_NOTICE([CFLAGS:  $CFLAGS])
 AC_MSG_NOTICE([LDFLAGS: $LDFLAGS])