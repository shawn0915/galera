--- conflicted
+++ resolved
@@ -717,7 +717,6 @@
                     {
                         collision_count++;
 
-<<<<<<< HEAD
                         /* compare two buffers */
                         const void* const old_ptr(res.first->second);
                         BufferHeader* const old_bh
@@ -751,11 +750,6 @@
                             << ". New ptr = " << new_ptr << ", " << bh
                             << ", cs: " << gu::Hexdump(cs_new, sizeof(cs_new))
                             << ", previous ptr = " << res.first->second;
-=======
-                        log_info <<"Attempt to reuse the same seqno: " << seqno_g
-                                 << ". New ptr = " << static_cast<void*>(bh+1)
-                                 << ", previous ptr = " << res.first->second;
->>>>>>> 7c7278da
 
                         empty_buffer(bh); // this buffer is unusable
                         assert(BH_is_released(bh));
