//
// Copyright (C) 2010-2013 Codership Oy <info@codership.com>
//

#include "galera_common.hpp"
#include "replicator_smm.hpp"
#include "galera_exception.hpp"
#include "uuid.hpp"

extern "C"
{
#include "galera_info.h"
}

#include <sstream>
#include <iostream>


<<<<<<< HEAD
=======
static inline void
apply_wscoll(void*                    recv_ctx,
             wsrep_apply_cb_t         apply_cb,
             const galera::TrxHandle& trx,
             const wsrep_trx_meta_t&  meta)
{
    const gu::byte_t* buf(trx.write_set_buffer().first);
    const size_t buf_len(trx.write_set_buffer().second);
    size_t offset(0);
    while (offset < buf_len)
    {
        // Skip key segment
        std::pair<size_t, size_t> k(
            galera::WriteSet::segment(buf, buf_len, offset));
        offset = k.first + k.second;
        // Data part
        std::pair<size_t, size_t> d(
            galera::WriteSet::segment(buf, buf_len, offset));
        offset = d.first + d.second;

        wsrep_cb_status_t const err(apply_cb (recv_ctx,
                                              buf + d.first,
                                              d.second,
                                              &meta));

        if (gu_unlikely(err > 0))
        {
            std::ostringstream os;

            os << "Failed to apply app buffer: "
               << "seqno: "<< trx.global_seqno() << ", status: " << err;

            galera::ApplyException ae(os.str(), err);

            GU_TRACE(ae);

            throw ae;
        }
    }

    assert(offset == buf_len);

    return;
}


>>>>>>> 6a3ffa22
static void
apply_trx_ws(void*                    recv_ctx,
             wsrep_apply_cb_t         apply_cb,
             wsrep_commit_cb_t        commit_cb,
             const galera::TrxHandle& trx,
             const wsrep_trx_meta_t&  meta)
{
    static const size_t max_apply_attempts(4);
    size_t attempts(1);

    do
    {
        try
        {
            if (trx.is_toi())
            {
                log_debug << "Executing TO isolated action: " << trx;
            }

            gu_trace(trx.apply(recv_ctx, apply_cb, meta));

            if (trx.is_toi())
            {
                log_debug << "Done executing TO isolated action: "
                         << trx.global_seqno();
            }
            break;
        }
        catch (galera::ApplyException& e)
        {
            if (trx.is_toi())
            {
                log_warn << "Ignoring error for TO isolated action: " << trx;
                break;
            }
            else
            {
                int const err(e.status());

                if (err > 0)
                {
                    wsrep_bool_t unused;
                    int const rcode(commit_cb(recv_ctx, &meta, &unused, false));
                    if (WSREP_OK != rcode)
                    {
                        gu_throw_fatal << "Rollback failed. Trx: " << trx;
                    }

                    ++attempts;

                    if (attempts <= max_apply_attempts)
                    {
                        log_warn << e.what()
                                 << "\nRetrying " << attempts << "th time";
                    }
                }
                else
                {
                    GU_TRACE(e);
                    throw;
                }
            }
        }
    }
    while (attempts <= max_apply_attempts);

    if (gu_unlikely(attempts > max_apply_attempts))
    {
        std::ostringstream msg;

        msg << "Failed to apply trx " << trx.global_seqno() << " "
            << max_apply_attempts << " times";

        throw galera::ApplyException(msg.str(), WSREP_CB_FAILURE);
    }

    return;
}


std::ostream& galera::operator<<(std::ostream& os, ReplicatorSMM::State state)
{
    switch (state)
    {
    case ReplicatorSMM::S_DESTROYED: return (os << "DESTROYED");
    case ReplicatorSMM::S_CLOSED:    return (os << "CLOSED");
    case ReplicatorSMM::S_CLOSING:   return (os << "CLOSING");
    case ReplicatorSMM::S_CONNECTED: return (os << "CONNECTED");
    case ReplicatorSMM::S_JOINING:   return (os << "JOINING");
    case ReplicatorSMM::S_JOINED:    return (os << "JOINED");
    case ReplicatorSMM::S_SYNCED:    return (os << "SYNCED");
    case ReplicatorSMM::S_DONOR:     return (os << "DONOR");
    }

    gu_throw_fatal << "invalid state " << static_cast<int>(state);
}

//////////////////////////////////////////////////////////////////////
//////////////////////////////////////////////////////////////////////
//                           Public
//////////////////////////////////////////////////////////////////////
//////////////////////////////////////////////////////////////////////

galera::ReplicatorSMM::ReplicatorSMM(const struct wsrep_init_args* args)
    :
    init_lib_           (reinterpret_cast<gu_log_cb_t>(args->logger_cb)),
    config_             (args->options),
    set_defaults_       (config_, defaults, args->node_address),
    str_proto_ver_      (-1),
    protocol_version_   (-1),
    proto_max_          (gu::from_string<int>(config_.get(Param::proto_max))),
    state_              (S_CLOSED),
    sst_state_          (SST_NONE),
    co_mode_            (CommitOrder::from_string(
                             config_.get(Param::commit_order))),
    data_dir_           (args->data_dir ? args->data_dir : ""),
    state_file_         (data_dir_.length() ?
                         data_dir_+'/'+GALERA_STATE_FILE : GALERA_STATE_FILE),
    st_                 (state_file_),
    trx_params_         (data_dir_, -1,
                         KeySet::version(config_.get(Param::key_format))),
    uuid_               (WSREP_UUID_UNDEFINED),
    state_uuid_         (WSREP_UUID_UNDEFINED),
    state_uuid_str_     (),
    cc_seqno_           (WSREP_SEQNO_UNDEFINED),
    app_ctx_            (args->app_ctx),
    view_cb_            (args->view_handler_cb),
    apply_cb_           (args->apply_cb),
    commit_cb_          (args->commit_cb),
    unordered_cb_       (args->unordered_cb),
    sst_donate_cb_      (args->sst_donate_cb),
    synced_cb_          (args->synced_cb),
    sst_donor_          (),
    sst_uuid_           (WSREP_UUID_UNDEFINED),
    sst_seqno_          (WSREP_SEQNO_UNDEFINED),
    sst_mutex_          (),
    sst_cond_           (),
    sst_retry_sec_      (1),
    ist_sst_            (false),
    gcache_             (config_, data_dir_),
    gcs_                (config_, gcache_, proto_max_, args->proto_ver,
                         args->node_name, args->node_incoming),
    service_thd_        (gcs_, gcache_),
    as_                 (0),
    gcs_as_             (gcs_, *this, gcache_),
    ist_receiver_       (config_, args->node_address),
    ist_senders_        (gcs_, gcache_),
    wsdb_               (),
    cert_               (config_, service_thd_),
    local_monitor_      (),
    apply_monitor_      (),
    commit_monitor_     (),
    causal_read_timeout_(config_.get(Param::causal_read_timeout)),
    receivers_          (),
    replicated_         (),
    replicated_bytes_   (),
    keys_count_         (),
    keys_bytes_         (),
    data_bytes_         (),
    unrd_bytes_         (),
    local_commits_      (),
    local_rollbacks_    (),
    local_cert_failures_(),
    local_bf_aborts_    (),
    local_replays_      (),
    causal_reads_       (),
    preordered_id_      (),
    incoming_list_      (""),
    incoming_mutex_     (),
    wsrep_stats_        ()
{
    // @todo add guards (and perhaps actions)
    state_.add_transition(Transition(S_CLOSED,  S_DESTROYED));
    state_.add_transition(Transition(S_CLOSED,  S_CONNECTED));
    state_.add_transition(Transition(S_CLOSING, S_CLOSED));

    state_.add_transition(Transition(S_CONNECTED, S_CLOSING));
    state_.add_transition(Transition(S_CONNECTED, S_CONNECTED));
    state_.add_transition(Transition(S_CONNECTED, S_JOINING));
    // the following is possible only when bootstrapping new cluster
    // (trivial wsrep_cluster_address)
    state_.add_transition(Transition(S_CONNECTED, S_JOINED));
    // the following are possible on PC remerge
    state_.add_transition(Transition(S_CONNECTED, S_DONOR));
    state_.add_transition(Transition(S_CONNECTED, S_SYNCED));

    state_.add_transition(Transition(S_JOINING, S_CLOSING));
    // the following is possible if one non-prim conf follows another
    state_.add_transition(Transition(S_JOINING, S_CONNECTED));
    state_.add_transition(Transition(S_JOINING, S_JOINED));

    state_.add_transition(Transition(S_JOINED, S_CLOSING));
    state_.add_transition(Transition(S_JOINED, S_CONNECTED));
    state_.add_transition(Transition(S_JOINED, S_SYNCED));

    state_.add_transition(Transition(S_SYNCED, S_CLOSING));
    state_.add_transition(Transition(S_SYNCED, S_CONNECTED));
    state_.add_transition(Transition(S_SYNCED, S_DONOR));

    state_.add_transition(Transition(S_DONOR, S_CLOSING));
    state_.add_transition(Transition(S_DONOR, S_CONNECTED));
    state_.add_transition(Transition(S_DONOR, S_JOINED));

    local_monitor_.set_initial_position(0);

    wsrep_uuid_t  uuid;
    wsrep_seqno_t seqno;

    st_.get (uuid, seqno);

    if (0 != args->state_id &&
        args->state_id->uuid != WSREP_UUID_UNDEFINED &&
        args->state_id->uuid == uuid                 &&
        seqno                == WSREP_SEQNO_UNDEFINED)
    {
        /* non-trivial recovery information provided on startup, and db is safe
         * so use recovered seqno value */
        seqno = args->state_id->seqno;
    }

    log_debug << "End state: " << uuid << ':' << seqno << " #################";

    update_state_uuid (uuid);

    cc_seqno_ = seqno; // is it needed here?
    apply_monitor_.set_initial_position(seqno);

    if (co_mode_ != CommitOrder::BYPASS)
        commit_monitor_.set_initial_position(seqno);

    cert_.assign_initial_position(seqno, trx_proto_ver());

    build_stats_vars(wsrep_stats_);
}

galera::ReplicatorSMM::~ReplicatorSMM()
{
    log_info << "dtor state: " << state_();
    switch (state_())
    {
    case S_CONNECTED:
    case S_JOINING:
    case S_JOINED:
    case S_SYNCED:
    case S_DONOR:
        close();
    case S_CLOSING:
        // @todo wait that all users have left the building
    case S_CLOSED:
        ist_senders_.cancel();
        break;
    case S_DESTROYED:
        break;
    }
}


wsrep_status_t galera::ReplicatorSMM::connect(const std::string& cluster_name,
                                              const std::string& cluster_url,
                                              const std::string& state_donor,
                                              bool  const        bootstrap)
{
    sst_donor_ = state_donor;
    service_thd_.reset();

    ssize_t err;
    wsrep_status_t ret(WSREP_OK);
    wsrep_seqno_t const seqno(cert_.position());
    wsrep_uuid_t  const gcs_uuid(seqno < 0 ? WSREP_UUID_UNDEFINED :state_uuid_);

    log_info << "Setting initial position to " << gcs_uuid << ':' << seqno;

    if ((err = gcs_.set_initial_position(gcs_uuid, seqno)) != 0)
    {
        log_error << "gcs init failed:" << strerror(-err);
        ret = WSREP_NODE_FAIL;
    }

    gcache_.reset();

    if (ret == WSREP_OK &&
        (err = gcs_.connect(cluster_name, cluster_url, bootstrap)) != 0)
    {
        log_error << "gcs connect failed: " << strerror(-err);
        ret = WSREP_NODE_FAIL;
    }

    if (ret == WSREP_OK)
    {
        state_.shift_to(S_CONNECTED);
    }

    return ret;
}


wsrep_status_t galera::ReplicatorSMM::close()
{
    if (state_() != S_CLOSED)
    {
        gcs_.close();
    }

    return WSREP_OK;
}


wsrep_status_t galera::ReplicatorSMM::async_recv(void* recv_ctx)
{
    assert(recv_ctx != 0);

    if (state_() == S_CLOSED || state_() == S_CLOSING)
    {
        log_error <<"async recv cannot start, provider in closed/closing state";
        return WSREP_FATAL;
    }

    ++receivers_;
    as_ = &gcs_as_;

    bool exit_loop(false);
    wsrep_status_t retval(WSREP_OK);

    while (WSREP_OK == retval && state_() != S_CLOSING)
    {
        ssize_t rc;

        while (gu_unlikely((rc = as_->process(recv_ctx, exit_loop))
                           == -ECANCELED))
        {
            recv_IST(recv_ctx);
            // hack: prevent fast looping until ist controlling thread
            // resumes gcs prosessing
            usleep(10000);
        }

        if (gu_unlikely(rc <= 0))
        {
            retval = WSREP_CONN_FAIL;
        }
        else if (gu_unlikely(exit_loop == true))
        {
            assert(WSREP_OK == retval);

            if (receivers_.sub_and_fetch(1) > 0)
            {
                log_info << "Slave thread exiting on request.";
                break;
            }

            ++receivers_;
            log_warn << "Refusing exit for the last slave thread.";
        }
    }

    /* exiting loop already did proper checks */
    if (!exit_loop && receivers_.sub_and_fetch(1) == 0)
    {
        if (state_() != S_CLOSING)
        {
            log_warn << "Broken shutdown sequence, provider state: "
                     << state_() << ", retval: " << retval;
            assert (0);
            /* avoid abort in production */
            state_.shift_to(S_CLOSING);
        }
        state_.shift_to(S_CLOSED);
    }

    log_debug << "Slave thread exit. Return code: " << retval;

    return retval;
}

galera::TrxHandle*
galera::ReplicatorSMM::local_trx(wsrep_trx_id_t trx_id)
{
    return wsdb_.get_trx(trx_params_, uuid_, trx_id, false);
}

galera::TrxHandle*
galera::ReplicatorSMM::local_trx(wsrep_ws_handle_t* handle, bool create)
{
    TrxHandle* trx;
    assert(handle != 0);

    if (handle->opaque != 0)
    {
        trx = reinterpret_cast<TrxHandle*>(handle->opaque);
        assert(trx->trx_id() == handle->trx_id ||
               wsrep_trx_id_t(-1) == handle->trx_id);
        trx->ref();
    }
    else
    {
        trx = wsdb_.get_trx(trx_params_, uuid_, handle->trx_id, create);
        handle->opaque = trx;
    }

    return trx;
}


void galera::ReplicatorSMM::unref_local_trx(TrxHandle* trx)
{
    wsdb_.unref_trx(trx);
}


void galera::ReplicatorSMM::discard_local_trx(wsrep_trx_id_t trx_id)
{
    wsdb_.discard_trx(trx_id);
}


galera::TrxHandle*
galera::ReplicatorSMM::local_conn_trx(wsrep_conn_id_t conn_id, bool create)
{
    return wsdb_.get_conn_query(trx_params_, uuid_, conn_id, create);
}


void galera::ReplicatorSMM::discard_local_conn_trx(wsrep_conn_id_t conn_id)
{
    wsdb_.discard_conn_query(conn_id);
}


void galera::ReplicatorSMM::discard_local_conn(wsrep_conn_id_t conn_id)
{
    wsdb_.discard_conn(conn_id);
}


void galera::ReplicatorSMM::apply_trx(void* recv_ctx, TrxHandle* trx)
{
    assert(trx != 0);
    assert(trx->global_seqno() > 0);
    assert(trx->is_certified() == true);
    assert(trx->global_seqno() > apply_monitor_.last_left());
    assert(trx->is_local() == false);

    ApplyOrder ao(*trx);
    CommitOrder co(*trx, co_mode_);

    gu_trace(apply_monitor_.enter(ao));
    trx->set_state(TrxHandle::S_APPLYING);

    wsrep_trx_meta_t meta = {{state_uuid_, trx->global_seqno() },
                             trx->depends_seqno()};

    gu_trace(apply_trx_ws(recv_ctx, apply_cb_, commit_cb_, *trx, meta));
    /* at this point any exception in apply_trx_ws() is fatal, not
     * catching anything. */

    if (gu_likely(co_mode_ != CommitOrder::BYPASS))
    {
        gu_trace(commit_monitor_.enter(co));
    }
    trx->set_state(TrxHandle::S_COMMITTING);

    wsrep_bool_t exit_loop(false);
    wsrep_cb_status_t const rcode(commit_cb_(recv_ctx, &meta, &exit_loop,true));

    if (gu_unlikely (rcode > 0))
        gu_throw_fatal << "Commit failed. Trx: " << trx;

    if (gu_likely(co_mode_ != CommitOrder::BYPASS))
    {
        commit_monitor_.leave(co);
    }
    trx->set_state(TrxHandle::S_COMMITTED);

    if (trx->local_seqno() != -1)
    {
        // trx with local seqno -1 originates from IST (or other source not gcs)
        report_last_committed(cert_.set_trx_committed(trx));
    }

<<<<<<< HEAD
    /* For now need to keep it inside apply monitor to ensure all processing
     * ends by the time monitors are drained because of potential gcache
     * cleanup (and loss of the writeset buffer). Perhaps unordered monitor
     * is needed here. */
    trx->unordered(recv_ctx, unordered_cb_);

    apply_monitor_.leave(ao);

    trx->set_exit_loop(WSREP_CB_RETURN == rcode);
=======
    trx->set_exit_loop(exit_loop);
>>>>>>> 6a3ffa22
}


wsrep_status_t galera::ReplicatorSMM::replicate(TrxHandle* trx)
{
    if (state_() < S_JOINED) return WSREP_TRX_FAIL;

    assert(trx->state() == TrxHandle::S_EXECUTING ||
           trx->state() == TrxHandle::S_MUST_ABORT);
    assert(trx->local_seqno() == WSREP_SEQNO_UNDEFINED &&
           trx->global_seqno() == WSREP_SEQNO_UNDEFINED);

    wsrep_status_t retval(WSREP_TRX_FAIL);

    if (trx->state() == TrxHandle::S_MUST_ABORT)
    {
    must_abort:
        trx->set_state(TrxHandle::S_ABORTING);
        return retval;
    }

    WriteSetNG::GatherVector actv;

    gcs_action act;
    act.type = GCS_ACT_TORDERED;
#ifndef NDEBUG
    act.seqno_g = GCS_SEQNO_ILL;
#endif

    if (trx->new_version())
    {
        act.buf  = NULL;
        act.size = trx->write_set_out().gather(trx->source_id(),
                                               trx->conn_id(),
                                               trx->trx_id(),
                                               actv);
    }
    else
    {
        trx->set_last_seen_seqno(last_committed());
        assert (trx->last_seen_seqno() >= 0);
        trx->flush(0);

        const MappedBuffer& wscoll(trx->write_set_collection());

        act.buf  = &wscoll[0];
        act.size = wscoll.size();

        assert (act.buf != NULL);
        assert (act.size > 0);
    }

    trx->set_state(TrxHandle::S_REPLICATING);

    ssize_t rcode(-1);

    do
    {
        assert(act.seqno_g == GCS_SEQNO_ILL);

        const ssize_t gcs_handle(gcs_.schedule());

        if (gu_unlikely(gcs_handle < 0))
        {
            log_debug << "gcs schedule " << strerror(-gcs_handle);
            trx->set_state(TrxHandle::S_MUST_ABORT);
            goto must_abort;
        }

        trx->set_gcs_handle(gcs_handle);

        if (trx->new_version())
        {
            trx->set_last_seen_seqno(last_committed());
            assert(trx->last_seen_seqno() >= 0);
            trx->unlock();
            assert (act.buf == NULL); // just a sanity check
            rcode = gcs_.replv(actv, act, true);
        }
        else
        {
            assert(trx->last_seen_seqno() >= 0);
            trx->unlock();
            assert (act.buf != NULL);
            rcode = gcs_.repl(act, true);
        }

        trx->lock();
    }
    while (rcode == -EAGAIN && trx->state() != TrxHandle::S_MUST_ABORT &&
           (usleep(1000), true));

    assert(trx->last_seen_seqno() >= 0);

    if (rcode < 0)
    {
        if (rcode != -EINTR)
        {
            log_debug << "gcs_repl() failed with " << strerror(-rcode)
                      << " for trx " << *trx;
        }

        assert(rcode != -EINTR || trx->state() == TrxHandle::S_MUST_ABORT);
        assert(act.seqno_l == GCS_SEQNO_ILL && act.seqno_g == GCS_SEQNO_ILL);
        assert(NULL == act.buf || !trx->new_version());

        if (trx->state() != TrxHandle::S_MUST_ABORT)
        {
            trx->set_state(TrxHandle::S_MUST_ABORT);
        }

        trx->set_gcs_handle(-1);
        goto must_abort;
    }

    assert(act.buf != NULL);
    assert(act.size == rcode);
    assert(act.seqno_l != GCS_SEQNO_ILL);
    assert(act.seqno_g != GCS_SEQNO_ILL);

    ++replicated_;
    replicated_bytes_ += rcode;
    trx->set_gcs_handle(-1);

    if (trx->new_version())
    {
        gu_trace(trx->unserialize(reinterpret_cast<const gu::byte_t*>(act.buf),
                                  act.size, 0));
        trx->update_stats(keys_count_, keys_bytes_, data_bytes_, unrd_bytes_);
    }

    trx->set_received(act.buf, act.seqno_l, act.seqno_g);

    if (trx->state() == TrxHandle::S_MUST_ABORT)
    {
        retval = cert_for_aborted(trx);

        if (retval != WSREP_BF_ABORT)
        {
            LocalOrder  lo(*trx);
            ApplyOrder  ao(*trx);
            CommitOrder co(*trx, co_mode_);
            local_monitor_.self_cancel(lo);
            apply_monitor_.self_cancel(ao);
            if (co_mode_ !=CommitOrder::BYPASS) commit_monitor_.self_cancel(co);
        }

        if (trx->state() == TrxHandle::S_MUST_ABORT) goto must_abort;
    }
    else
    {
        retval = WSREP_OK;
    }

    assert(trx->last_seen_seqno() >= 0);

    return retval;
}

void
galera::ReplicatorSMM::abort_trx(TrxHandle* trx)
{
    assert(trx != 0);
    assert(trx->is_local() == true);

    log_debug << "aborting trx " << *trx << " " << trx;

    ++local_bf_aborts_;

    switch (trx->state())
    {
    case TrxHandle::S_MUST_ABORT:
    case TrxHandle::S_ABORTING: // guess this is here because we can have a race
        return;
    case TrxHandle::S_EXECUTING:
        trx->set_state(TrxHandle::S_MUST_ABORT);
        break;
    case TrxHandle::S_REPLICATING:
    {
        trx->set_state(TrxHandle::S_MUST_ABORT);
        // trx is in gcs repl
        int rc;
        if (trx->gcs_handle() > 0 &&
            ((rc = gcs_.interrupt(trx->gcs_handle()))) != 0)
        {
            log_debug << "gcs_interrupt(): handle "
                      << trx->gcs_handle()
                      << " trx id " << trx->trx_id()
                      << ": " << strerror(-rc);
        }
        break;
    }
    case TrxHandle::S_CERTIFYING:
    {
        trx->set_state(TrxHandle::S_MUST_ABORT);
        // trx is waiting in local monitor
        LocalOrder lo(*trx);
        trx->unlock();
        local_monitor_.interrupt(lo);
        trx->lock();
        break;
    }
    case TrxHandle::S_APPLYING:
    {
        trx->set_state(TrxHandle::S_MUST_ABORT);
        // trx is waiting in apply monitor
        ApplyOrder ao(*trx);
        trx->unlock();
        apply_monitor_.interrupt(ao);
        trx->lock();
        break;
    }
    case TrxHandle::S_COMMITTING:
        trx->set_state(TrxHandle::S_MUST_ABORT);
        if (co_mode_ != CommitOrder::BYPASS)
        {
            // trx waiting in commit monitor
            CommitOrder co(*trx, co_mode_);
            trx->unlock();
            commit_monitor_.interrupt(co);
            trx->lock();
        }
        break;
    default:
        gu_throw_fatal << "invalid state " << trx->state();
    }
}


wsrep_status_t galera::ReplicatorSMM::pre_commit(TrxHandle*        trx,
                                                 wsrep_trx_meta_t* meta)
{
    assert(trx->state() == TrxHandle::S_REPLICATING);
    assert(trx->local_seqno()  > -1);
    assert(trx->global_seqno() > -1);
    assert(trx->last_seen_seqno() >= 0);

    if (meta != 0)
    {
        meta->gtid.uuid  = state_uuid_;
        meta->gtid.seqno = trx->global_seqno();
        meta->depends_on = trx->depends_seqno();
    }
    // State should not be checked here: If trx has been replicated,
    // it has to be certified and potentially applied. #528
    // if (state_() < S_JOINED) return WSREP_TRX_FAIL;

    wsrep_status_t retval(cert(trx));

    if (gu_unlikely(retval != WSREP_OK))
    {
        assert(trx->state() == TrxHandle::S_MUST_ABORT ||
               trx->state() == TrxHandle::S_MUST_REPLAY_AM ||
               trx->state() == TrxHandle::S_MUST_CERT_AND_REPLAY);

        if (trx->state() == TrxHandle::S_MUST_ABORT)
        {
            trx->set_state(TrxHandle::S_ABORTING);
        }

        return retval;
    }

    assert(trx->state() == TrxHandle::S_CERTIFYING);
    assert(trx->global_seqno() > apply_monitor_.last_left());
    trx->set_state(TrxHandle::S_APPLYING);

    ApplyOrder ao(*trx);
    CommitOrder co(*trx, co_mode_);
    bool interrupted(false);

    try
    {
        gu_trace(apply_monitor_.enter(ao));
    }
    catch (gu::Exception& e)
    {
        if (e.get_errno() == EINTR) { interrupted = true; }
        else throw;
    }

    if (gu_unlikely(interrupted) || trx->state() == TrxHandle::S_MUST_ABORT)
    {
        assert(trx->state() == TrxHandle::S_MUST_ABORT);
        if (interrupted) trx->set_state(TrxHandle::S_MUST_REPLAY_AM);
        else             trx->set_state(TrxHandle::S_MUST_REPLAY_CM);
        retval = WSREP_BF_ABORT;
    }
    else if ((trx->flags() & TrxHandle::F_COMMIT) != 0)
    {
        trx->set_state(TrxHandle::S_COMMITTING);
        if (co_mode_ != CommitOrder::BYPASS)
        {
            try
            {
                gu_trace(commit_monitor_.enter(co));
            }
            catch (gu::Exception& e)
            {
                if (e.get_errno() == EINTR) { interrupted = true; }
                else throw;
            }

            if (gu_unlikely(interrupted) ||
                trx->state() == TrxHandle::S_MUST_ABORT)
            {
                assert(trx->state() == TrxHandle::S_MUST_ABORT);
                if (interrupted) trx->set_state(TrxHandle::S_MUST_REPLAY_CM);
                else             trx->set_state(TrxHandle::S_MUST_REPLAY);
                retval = WSREP_BF_ABORT;
            }
        }
    }
    else
    {
        trx->set_state(TrxHandle::S_EXECUTING);
    }

    assert((retval == WSREP_OK && (trx->state() == TrxHandle::S_COMMITTING ||
                                   trx->state() == TrxHandle::S_EXECUTING))
           ||
           (retval == WSREP_TRX_FAIL && trx->state() == TrxHandle::S_ABORTING)
           ||
           (retval == WSREP_BF_ABORT && (
               trx->state() == TrxHandle::S_MUST_REPLAY_AM ||
               trx->state() == TrxHandle::S_MUST_REPLAY_CM ||
               trx->state() == TrxHandle::S_MUST_REPLAY)));

    return retval;
}

wsrep_status_t galera::ReplicatorSMM::replay_trx(TrxHandle* trx, void* trx_ctx)
{
    assert(trx->state() == TrxHandle::S_MUST_CERT_AND_REPLAY ||
           trx->state() == TrxHandle::S_MUST_REPLAY_AM       ||
           trx->state() == TrxHandle::S_MUST_REPLAY_CM       ||
           trx->state() == TrxHandle::S_MUST_REPLAY);
    assert(trx->trx_id() != static_cast<wsrep_trx_id_t>(-1));
    assert(trx->global_seqno() > apply_monitor_.last_left());

    wsrep_status_t retval(WSREP_OK);

    switch (trx->state())
    {
    case TrxHandle::S_MUST_CERT_AND_REPLAY:
        retval = cert(trx);
        if (retval != WSREP_OK)
        {
            // apply monitor is self canceled in cert
            break;
        }
        trx->set_state(TrxHandle::S_MUST_REPLAY_AM);
        // fall through
    case TrxHandle::S_MUST_REPLAY_AM:
    {
        // safety measure to make sure that all preceding trxs finish before
        // replaying
        trx->set_depends_seqno(trx->global_seqno() - 1);
        ApplyOrder ao(*trx);
        gu_trace(apply_monitor_.enter(ao));
        trx->set_state(TrxHandle::S_MUST_REPLAY_CM);
        // fall through
    }
    case TrxHandle::S_MUST_REPLAY_CM:
        if (co_mode_ != CommitOrder::BYPASS)
        {
            CommitOrder co(*trx, co_mode_);
            gu_trace(commit_monitor_.enter(co));
        }
        trx->set_state(TrxHandle::S_MUST_REPLAY);
        // fall through
    case TrxHandle::S_MUST_REPLAY:
        ++local_replays_;
        trx->set_state(TrxHandle::S_REPLAYING);

        try
        {
            wsrep_trx_meta_t meta = {{state_uuid_, trx->global_seqno() },
                                     trx->depends_seqno()};

            gu_trace(apply_trx_ws(trx_ctx, apply_cb_, commit_cb_, *trx, meta));

            wsrep_bool_t unused;
            wsrep_cb_status_t rcode(commit_cb_(trx_ctx, &meta, &unused, true));

            if (gu_unlikely(rcode > 0))
                gu_throw_fatal << "Commit failed. Trx: " << trx;
        }
        catch (gu::Exception& e)
        {
            st_.mark_corrupt();
            throw;
        }

        // apply, commit monitors are released in post commit
        return WSREP_OK;
    default:
        gu_throw_fatal << "Invalid state in replay for trx " << *trx;
    }

    log_debug << "replaying failed for trx " << *trx;
    trx->set_state(TrxHandle::S_ABORTING);

    return retval;
}


wsrep_status_t galera::ReplicatorSMM::post_commit(TrxHandle* trx)
{
    if (trx->state() == TrxHandle::S_MUST_ABORT)
    {
        // This is possible in case of ALG: BF applier BF aborts
        // trx that has already grabbed commit monitor and is committing.
        // However, this should be acceptable assuming that commit
        // operation does not reserve any more resources and is able
        // to release already reserved resources.
        log_debug << "trx was BF aborted during commit: " << *trx;
        // manipulate state to avoid crash
        trx->set_state(TrxHandle::S_MUST_REPLAY);
        trx->set_state(TrxHandle::S_REPLAYING);
    }
    assert(trx->state() == TrxHandle::S_COMMITTING ||
           trx->state() == TrxHandle::S_REPLAYING);
    assert(trx->local_seqno() > -1 && trx->global_seqno() > -1);

    CommitOrder co(*trx, co_mode_);
    if (co_mode_ != CommitOrder::BYPASS) commit_monitor_.leave(co);

    ApplyOrder ao(*trx);
    report_last_committed(cert_.set_trx_committed(trx));
    apply_monitor_.leave(ao);

    trx->set_state(TrxHandle::S_COMMITTED);

    ++local_commits_;

    return WSREP_OK;
}


wsrep_status_t galera::ReplicatorSMM::post_rollback(TrxHandle* trx)
{
    if (trx->state() == TrxHandle::S_MUST_ABORT)
    {
        trx->set_state(TrxHandle::S_ABORTING);
    }

    assert(trx->state() == TrxHandle::S_ABORTING ||
           trx->state() == TrxHandle::S_EXECUTING);

    trx->set_state(TrxHandle::S_ROLLED_BACK);

    // Trx was either rolled back by user or via certification failure,
    // last committed report not needed since cert index state didn't change.
    // report_last_committed();
    ++local_rollbacks_;

    return WSREP_OK;
}


wsrep_status_t galera::ReplicatorSMM::causal_read(wsrep_gtid_t* gtid)
{
    wsrep_seqno_t cseq(static_cast<wsrep_seqno_t>(gcs_.caused()));

    if (cseq < 0)
    {
        log_warn << "gcs_caused() returned " << cseq << " (" << strerror(-cseq)
                 << ')';
        return WSREP_TRX_FAIL;
    }

    try
    {
        // @note: Using timed wait for monitor is currently a hack
        // to avoid deadlock resulting from race between monitor wait
        // and drain during configuration change. Instead of this,
        // monitor should have proper mechanism to interrupt waiters
        // at monitor drain and disallowing further waits until
        // configuration change related operations (SST etc) have been
        // finished.
        gu::datetime::Date wait_until(gu::datetime::Date::calendar()
                                      + causal_read_timeout_);
        if (gu_likely(co_mode_ != CommitOrder::BYPASS))
        {
            commit_monitor_.wait(cseq, wait_until);
        }
        else
        {
            apply_monitor_.wait(cseq, wait_until);
        }
        if (gtid != 0)
        {
            gtid->uuid = state_uuid_;
            gtid->seqno = cseq;
        }
        ++causal_reads_;
        return WSREP_OK;
    }
    catch (gu::Exception& e)
    {
        log_debug << "monitor wait failed for causal read: " << e.what();
        return WSREP_TRX_FAIL;
    }
}


wsrep_status_t galera::ReplicatorSMM::to_isolation_begin(TrxHandle*        trx,
                                                         wsrep_trx_meta_t* meta)
{
    if (meta != 0)
    {
        meta->gtid.uuid  = state_uuid_;
        meta->gtid.seqno = trx->global_seqno();
        meta->depends_on = trx->depends_seqno();
    }

    assert(trx->state() == TrxHandle::S_REPLICATING);
    assert(trx->trx_id() == static_cast<wsrep_trx_id_t>(-1));
    assert(trx->local_seqno() > -1 && trx->global_seqno() > -1);
    assert(trx->global_seqno() > apply_monitor_.last_left());

    wsrep_status_t retval;
    switch ((retval = cert(trx)))
    {
    case WSREP_OK:
    {
        ApplyOrder ao(*trx);
        CommitOrder co(*trx, co_mode_);

        gu_trace(apply_monitor_.enter(ao));

        if (co_mode_ != CommitOrder::BYPASS)
            try
            {
                commit_monitor_.enter(co);
            }
            catch (...)
            {
                gu_throw_fatal << "unable to enter commit monitor: " << *trx;
            }

        trx->set_state(TrxHandle::S_APPLYING);
        log_debug << "Executing TO isolated action: " << *trx;
        st_.mark_unsafe();
        break;
    }
    case WSREP_TRX_FAIL:
        // Apply monitor is released in cert() in case of failure.
        trx->set_state(TrxHandle::S_ABORTING);
        // Called now from cert(): report_last_committed();
        break;
    default:
        log_error << "unrecognized retval "
                  << retval
                  << " for to isolation certification for "
                  << *trx;
        retval = WSREP_FATAL;
        break;
    }

    return retval;
}


wsrep_status_t galera::ReplicatorSMM::to_isolation_end(TrxHandle* trx)
{
    assert(trx->state() == TrxHandle::S_APPLYING);

    log_debug << "Done executing TO isolated action: " << *trx;

    CommitOrder co(*trx, co_mode_);
    if (co_mode_ != CommitOrder::BYPASS) commit_monitor_.leave(co);
    ApplyOrder ao(*trx);
    report_last_committed(cert_.set_trx_committed(trx));
    apply_monitor_.leave(ao);

    st_.mark_safe();

    return WSREP_OK;
}


wsrep_status_t
galera::ReplicatorSMM::handle_preordered(const wsrep_uuid_t&           source,
                                         uint64_t                const flags,
                                         const struct wsrep_buf* const data,
                                         int                     const count,
                                         int                     const pa_range,
                                         bool                    const copy)
{
    if (gu_unlikely(trx_params_.version_ < WS_NG_VERSION))
        return WSREP_NOT_IMPLEMENTED;

    WriteSetOut ws(gu::String<256>(trx_params_.working_dir_) << '/' << data,
                   /* key format is not essential since we're not adding keys */
                   KeySet::version(trx_params_.key_format_));

    for (long i(0); i < count; ++i)
    {
        ws.append_data(data[i].ptr, data[i].len, copy);
    }

    ws.set_flags (WriteSetNG::wsrep_flags_to_ws_flags(flags));

    /* by loooking at trx_id we should be able to detect gaps / lost events
     * (however resending is not implemented yet). Something like
     *
     * wsrep_trx_id_t const trx_id(cert_.append_preordered(source, ws));
     *
     * begs to be here. */
    wsrep_trx_id_t const trx_id(preordered_id_.add_and_fetch(1));
    WriteSetNG::GatherVector actv;
    size_t const actv_size(ws.gather(source, 0, trx_id, actv));

    ws.set_preordered (pa_range); // also adds CRC

    int rcode;
    do
    {
        rcode = gcs_.sendv(actv, actv_size, GCS_ACT_TORDERED, false);
    }
    while (rcode == -EAGAIN && (usleep(1000), true));

    return WSREP_OK;
}


wsrep_status_t
galera::ReplicatorSMM::sst_sent(const wsrep_gtid_t& state_id, int const rcode)
{
    assert (rcode <= 0);
    assert (rcode == 0 || state_id.seqno == WSREP_SEQNO_UNDEFINED);
    assert (rcode != 0 || state_id.seqno >= 0);

    if (state_() != S_DONOR)
    {
        log_error << "sst sent called when not SST donor, state " << state_();
        return WSREP_CONN_FAIL;
    }

    gcs_seqno_t seqno(rcode ? rcode : state_id.seqno);

    if (state_id.uuid != state_uuid_ && seqno >= 0)
    {
        // state we have sent no longer corresponds to the current group state
        // mark an error
        seqno = -EREMCHG;
    }

    try {
        // #557 - remove this if() when we return back to joining after SST
        if (!ist_sst_ || rcode < 0) gcs_.join(seqno);
        ist_sst_ = false;
        return WSREP_OK;
    }
    catch (gu::Exception& e)
    {
        log_error << "failed to recover from DONOR state: " << e.what();
        return WSREP_CONN_FAIL;
    }
}


void galera::ReplicatorSMM::process_trx(void* recv_ctx, TrxHandle* trx)
{
    assert(recv_ctx != 0);
    assert(trx != 0);
    assert(trx->local_seqno() > 0);
    assert(trx->global_seqno() > 0);
    assert(trx->preordered() || trx->last_seen_seqno() >= 0);
    assert(trx->depends_seqno() == -1);
    assert(trx->state() == TrxHandle::S_REPLICATING);

    wsrep_status_t const retval(cert(trx));

    switch (retval)
    {
    case WSREP_OK:
        try
        {
            gu_trace(apply_trx(recv_ctx, trx));
        }
        catch (std::exception& e)
        {
            st_.mark_corrupt();

            log_fatal << "Failed to apply trx: " << *trx;
            log_fatal << e.what();
            log_fatal << "Node consistency compromized, aborting...";
            abort();
        }
        break;
    case WSREP_TRX_FAIL:
        // certification failed, apply monitor has been canceled
        trx->set_state(TrxHandle::S_ABORTING);
        trx->set_state(TrxHandle::S_ROLLED_BACK);
        break;
    default:
        // this should not happen for remote actions
        gu_throw_error(EINVAL)
            << "unrecognized retval for remote trx certification: "
            << retval << " trx: " << *trx;
    }
}


void galera::ReplicatorSMM::process_commit_cut(wsrep_seqno_t seq,
                                               wsrep_seqno_t seqno_l)
{
    assert(seq > 0);
    assert(seqno_l > 0);
    LocalOrder lo(seqno_l);

    gu_trace(local_monitor_.enter(lo));

    if (seq >= cc_seqno_) /* Refs #782. workaround for
                           * assert(seqno >= seqno_released_) in gcache. */
        cert_.purge_trxs_upto(seq, true);

    local_monitor_.leave(lo);
    log_debug << "Got commit cut from GCS: " << seq;
}

void galera::ReplicatorSMM::establish_protocol_versions (int proto_ver)
{
    switch (proto_ver)
    {
    case 1:
        trx_params_.version_ = 1;
        str_proto_ver_ = 0;
        break;
    case 2:
        trx_params_.version_ = 1;
        str_proto_ver_ = 1;
        break;
    case 3:
    case 4:
        trx_params_.version_ = 2;
        str_proto_ver_ = 1;
        break;
    case 5:
        trx_params_.version_ = 3;
        str_proto_ver_ = 1;
        break;
    default:
        log_fatal << "Configuration change resulted in an unsupported protocol "
            "version: " << proto_ver << ". Can't continue.";
        abort();
    };

    protocol_version_ = proto_ver;
    log_info << "REPL Protocols: " << protocol_version_ << " ("
              << trx_params_.version_ << ", " << str_proto_ver_ << ")";
}

static bool
app_wants_state_transfer (const void* const req, ssize_t const req_len)
{
    return (req_len != (strlen(WSREP_STATE_TRANSFER_NONE) + 1) ||
            memcmp(req, WSREP_STATE_TRANSFER_NONE, req_len));
}

void
galera::ReplicatorSMM::update_incoming_list(const wsrep_view_info_t& view)
{
    static char const separator(',');

    ssize_t new_size(0);

    if (view.memb_num > 0)
    {
        new_size += view.memb_num - 1; // separators

        for (int i = 0; i < view.memb_num; ++i)
        {
            new_size += strlen(view.members[i].incoming);
        }
    }

    gu::Lock lock(incoming_mutex_);

    incoming_list_.clear();
    incoming_list_.resize(new_size);

    if (new_size <= 0) return;

    incoming_list_ = view.members[0].incoming;

    for (int i = 1; i < view.memb_num; ++i)
    {
        incoming_list_ += separator;
        incoming_list_ += view.members[i].incoming;
    }
}

void
galera::ReplicatorSMM::process_conf_change(void*                    recv_ctx,
                                           const wsrep_view_info_t& view_info,
                                           int                      repl_proto,
                                           State                    next_state,
                                           wsrep_seqno_t            seqno_l)
{
    assert(seqno_l > -1);

    update_incoming_list(view_info);

    LocalOrder lo(seqno_l);
    gu_trace(local_monitor_.enter(lo));

    wsrep_seqno_t const upto(cert_.position());

    apply_monitor_.drain(upto);

    if (co_mode_ != CommitOrder::BYPASS) commit_monitor_.drain(upto);

    if (view_info.my_idx >= 0)
    {
        uuid_ = view_info.members[view_info.my_idx].id;
    }

    bool const          st_required(state_transfer_required(view_info));
    wsrep_seqno_t const group_seqno(view_info.state_id.seqno);
    const wsrep_uuid_t& group_uuid (view_info.state_id.uuid);

    if (st_required)
    {
        log_info << "State transfer required: "
                 << "\n\tGroup state: " << group_uuid << ":" << group_seqno
                 << "\n\tLocal state: " << state_uuid_<< ":"
                 << apply_monitor_.last_left();

        if (S_CONNECTED != state_()) state_.shift_to(S_CONNECTED);
    }

    void*  app_req(0);
    size_t app_req_len(0);

    const_cast<wsrep_view_info_t&>(view_info).state_gap = st_required;
    wsrep_cb_status_t const rcode(
        view_cb_(app_ctx_, recv_ctx, &view_info, 0, 0, &app_req, &app_req_len));

    if (WSREP_CB_SUCCESS != rcode)
    {
        assert(app_req_len <= 0);
        close();
        gu_throw_fatal << "View callback failed. This is unrecoverable, "
            "restart required.";
    }
    else if (st_required && 0 == app_req_len && state_uuid_ != group_uuid)
    {
        close();
        gu_throw_fatal << "Local state UUID " << state_uuid_
                       << " is different from group state UUID " << group_uuid
                       << ", and SST request is null: restart required.";
    }

    if (view_info.view >= 0) // Primary configuration
    {
        establish_protocol_versions (repl_proto);

        // we have to reset cert initial position here, SST does not contain
        // cert index yet (see #197).
        cert_.assign_initial_position(group_seqno, trx_params_.version_);
        // at this point there is no ongoing master or slave transactions
        // and no new requests to service thread should be possible

        service_thd_.flush();             // make sure service thd is idle

        if (upto > 0) gcache_.seqno_release(upto); // make sure all gcache
                                                   // buffers are released

        // record state seqno, needed for IST on DONOR
        cc_seqno_ = group_seqno;

        bool const app_wants_st(app_wants_state_transfer(app_req, app_req_len));

        if (st_required && app_wants_st)
        {
            // GCache::Seqno_reset() happens here
            request_state_transfer (recv_ctx,
                                    group_uuid, group_seqno, app_req,
                                    app_req_len);
        }
        else
        {
            if (view_info.view == 1 || !app_wants_st)
            {
                update_state_uuid (group_uuid);
                apply_monitor_.set_initial_position(group_seqno);
                if (co_mode_ != CommitOrder::BYPASS)
                    commit_monitor_.set_initial_position(group_seqno);
            }

            if (state_() == S_CONNECTED || state_() == S_DONOR)
            {
                switch (next_state)
                {
                case S_JOINING:
                    state_.shift_to(S_JOINING);
                    break;
                case S_DONOR:
                    if (state_() == S_CONNECTED)
                    {
                        state_.shift_to(S_DONOR);
                    }
                    break;
                case S_JOINED:
                    state_.shift_to(S_JOINED);
                    break;
                case S_SYNCED:
                    state_.shift_to(S_SYNCED);
                    synced_cb_(app_ctx_);
                    break;
                default:
                    log_debug << "next_state " << next_state;
                    break;
                }
            }

            st_.set(state_uuid_, WSREP_SEQNO_UNDEFINED);
        }

        if (state_() == S_JOINING && sst_state_ != SST_NONE)
        {
            /* There are two reasons we can be here:
             * 1) we just got state transfer in request_state_transfer() above;
             * 2) we failed here previously (probably due to partition).
             */
            try {
                gcs_.join(sst_seqno_);
                sst_state_ = SST_NONE;
            }
            catch (gu::Exception& e)
            {
                log_error << "Failed to JOIN the cluster after SST";
            }
        }
    }
    else
    {
        // Non-primary configuration
        if (state_uuid_ != WSREP_UUID_UNDEFINED)
        {
            st_.set (state_uuid_, apply_monitor_.last_left());
        }

        if (next_state != S_CONNECTED && next_state != S_CLOSING)
        {
            log_fatal << "Internal error: unexpected next state for "
                      << "non-prim: " << next_state << ". Restart required.";
            abort();
        }

        state_.shift_to(next_state);
    }

    local_monitor_.leave(lo);
    gcs_.resume_recv();
    free(app_req);
}


void galera::ReplicatorSMM::process_join(wsrep_seqno_t seqno_j,
                                         wsrep_seqno_t seqno_l)
{
    LocalOrder lo(seqno_l);

    gu_trace(local_monitor_.enter(lo));

    wsrep_seqno_t const upto(cert_.position());

    apply_monitor_.drain(upto);

    if (co_mode_ != CommitOrder::BYPASS) commit_monitor_.drain(upto);

    if (seqno_j < 0 && S_JOINING == state_())
    {
        // #595, @todo: find a way to re-request state transfer
        log_fatal << "Failed to receive state transfer: " << seqno_j
                  << " (" << strerror (-seqno_j) << "), need to restart.";
        abort();
    }
    else
    {
        state_.shift_to(S_JOINED);
    }

    local_monitor_.leave(lo);
}


void galera::ReplicatorSMM::process_sync(wsrep_seqno_t seqno_l)
{
    LocalOrder lo(seqno_l);

    gu_trace(local_monitor_.enter(lo));

    wsrep_seqno_t const upto(cert_.position());

    apply_monitor_.drain(upto);

    if (co_mode_ != CommitOrder::BYPASS) commit_monitor_.drain(upto);

    state_.shift_to(S_SYNCED);
    synced_cb_(app_ctx_);
    local_monitor_.leave(lo);
}

wsrep_seqno_t galera::ReplicatorSMM::pause()
{
    try
    {
        gu_trace(local_monitor_.lock());
    }
    catch (gu::Exception& e)
    {
        if (e.get_errno() == EALREADY) return cert_.position();
        throw;
    }

    wsrep_seqno_t const ret(cert_.position());

    apply_monitor_.drain(ret);
    assert (apply_monitor_.last_left() >= ret);

    if (co_mode_ != CommitOrder::BYPASS)
    {
        commit_monitor_.drain(ret);
        assert (commit_monitor_.last_left() >= ret);
    }

    st_.set(state_uuid_, ret);

    log_info << "Provider paused at " << state_uuid_ << ':' << ret;

    return ret;
}

void galera::ReplicatorSMM::resume()
{
    st_.set(state_uuid_, WSREP_SEQNO_UNDEFINED);

    try
    {
        gu_trace(local_monitor_.unlock());
    }
    catch (gu::Exception& e)
    {
        if (e.get_errno() == EBUSY)
        {
            /* monitor is still locked, restore saved state */
            st_.set(state_uuid_, cert_.position());
            return;
        }
        throw;
    }

    log_info << "Provider resumed.";
}

void galera::ReplicatorSMM::desync()
{
    wsrep_seqno_t seqno_l;

    ssize_t const ret(gcs_.desync(&seqno_l));

    if (seqno_l > 0)
    {
        LocalOrder lo(seqno_l); // need to process it regardless of ret value

        if (ret == 0)
        {
/* #706 - the check below must be state request-specific. We are not holding
          any locks here and must be able to wait like any other action.
          However practice may prove different, leaving it here as a reminder.
            if (local_monitor_.would_block(seqno_l))
            {
                gu_throw_error (-EDEADLK) << "Ran out of resources waiting to "
                                          << "desync the node. "
                                          << "The node must be restarted.";
            }
*/
            local_monitor_.enter(lo);
            state_.shift_to(S_DONOR);
            local_monitor_.leave(lo);
        }
        else
        {
            local_monitor_.self_cancel(lo);
        }
    }

    if (ret)
    {
        gu_throw_error (-ret) << "Node desync failed.";
    }
}

void galera::ReplicatorSMM::resync()
{
    gcs_.join(commit_monitor_.last_left());
}


//////////////////////////////////////////////////////////////////////
//////////////////////////////////////////////////////////////////////
////                           Private
//////////////////////////////////////////////////////////////////////
//////////////////////////////////////////////////////////////////////

wsrep_status_t galera::ReplicatorSMM::cert(TrxHandle* trx)
{
    assert(trx->state() == TrxHandle::S_REPLICATING ||
           trx->state() == TrxHandle::S_MUST_CERT_AND_REPLAY);

    assert(trx->local_seqno()     != WSREP_SEQNO_UNDEFINED);
    assert(trx->global_seqno()    != WSREP_SEQNO_UNDEFINED);
    assert(trx->preordered() || trx->last_seen_seqno() >= 0);
    assert(trx->preordered() || trx->last_seen_seqno() < trx->global_seqno());

    trx->set_state(TrxHandle::S_CERTIFYING);

    LocalOrder  lo(*trx);
    ApplyOrder  ao(*trx);
    CommitOrder co(*trx, co_mode_);
    bool interrupted(false);

    try
    {
        gu_trace(local_monitor_.enter(lo));
    }
    catch (gu::Exception& e)
    {
        if (e.get_errno() == EINTR) { interrupted = true; }
        else throw;
    }

    wsrep_status_t retval(WSREP_OK);

    if (gu_likely (!interrupted))
    {
        switch (cert_.append_trx(trx))
        {
        case Certification::TEST_OK:
            if (trx->global_seqno() > apply_monitor_.last_left())
            {
                if (trx->state() == TrxHandle::S_CERTIFYING)
                {
                    retval = WSREP_OK;
                }
                else
                {
                    assert(trx->state() == TrxHandle::S_MUST_ABORT);
                    trx->set_state(TrxHandle::S_MUST_REPLAY_AM);
                    retval = WSREP_BF_ABORT;
                }
            }
            else
            {
                // this can happen after SST position has been submitted
                // but not all actions preceding SST initial position
                // have been processed
                trx->set_state(TrxHandle::S_MUST_ABORT);
                report_last_committed(cert_.set_trx_committed(trx));
                retval = WSREP_TRX_FAIL;
            }
            break;
        case Certification::TEST_FAILED:
            if (trx->global_seqno() > apply_monitor_.last_left())
            {
                if (gu_unlikely(trx->is_toi())) // small sanity check
                {
                    log_error << "Certification failed for TO isolated action: "
                              << *trx;
                    assert(0); // should never happen
                }
                apply_monitor_.self_cancel(ao);
                if (co_mode_ != CommitOrder::BYPASS)
                    commit_monitor_.self_cancel(co);
            }
            trx->set_state(TrxHandle::S_MUST_ABORT);
            local_cert_failures_ += trx->is_local();
            report_last_committed(cert_.set_trx_committed(trx));
            retval = WSREP_TRX_FAIL;
            break;
        }

        // we probably want to do it 'in order' for std::map reasons, so keeping
        // it inside the monitor
        /*! @todo: benchmark both variants on SMP */
        gcache_.seqno_assign (trx->action(),
                              trx->global_seqno(),
                              trx->depends_seqno());

        local_monitor_.leave(lo);
    }
    else
    {
        retval = cert_for_aborted(trx);

        if (retval != WSREP_BF_ABORT)
        {
            local_monitor_.self_cancel(lo);
            apply_monitor_.self_cancel(ao);

            if (co_mode_ != CommitOrder::BYPASS)
                commit_monitor_.self_cancel(co);
        }
    }

    return retval;
}


wsrep_status_t galera::ReplicatorSMM::cert_for_aborted(TrxHandle* trx)
{
    wsrep_status_t retval(WSREP_OK);
    switch (cert_.test(trx, false))
    {
    case Certification::TEST_OK:
        trx->set_state(TrxHandle::S_MUST_CERT_AND_REPLAY);
        retval = WSREP_BF_ABORT;
        break;
    case Certification::TEST_FAILED:
        if (trx->state() != TrxHandle::S_MUST_ABORT)
        {
            trx->set_state(TrxHandle::S_MUST_ABORT);
        }
        retval = WSREP_TRX_FAIL;

        gcache_.seqno_assign (trx->action(), trx->global_seqno(), -1);

        break;
    }
    return retval;
}


void
galera::ReplicatorSMM::update_state_uuid (const wsrep_uuid_t& uuid)
{
    if (state_uuid_ != uuid)
    {
        *(const_cast<wsrep_uuid_t*>(&state_uuid_)) = uuid;

        std::ostringstream os; os << state_uuid_;

        strncpy(const_cast<char*>(state_uuid_str_), os.str().c_str(),
                sizeof(state_uuid_str_));
    }

    st_.set(uuid, WSREP_SEQNO_UNDEFINED);
}

void
galera::ReplicatorSMM::abort()
{
    gcs_.close();
    gu_abort();
}<|MERGE_RESOLUTION|>--- conflicted
+++ resolved
@@ -16,55 +16,6 @@
 #include <iostream>
 
 
-<<<<<<< HEAD
-=======
-static inline void
-apply_wscoll(void*                    recv_ctx,
-             wsrep_apply_cb_t         apply_cb,
-             const galera::TrxHandle& trx,
-             const wsrep_trx_meta_t&  meta)
-{
-    const gu::byte_t* buf(trx.write_set_buffer().first);
-    const size_t buf_len(trx.write_set_buffer().second);
-    size_t offset(0);
-    while (offset < buf_len)
-    {
-        // Skip key segment
-        std::pair<size_t, size_t> k(
-            galera::WriteSet::segment(buf, buf_len, offset));
-        offset = k.first + k.second;
-        // Data part
-        std::pair<size_t, size_t> d(
-            galera::WriteSet::segment(buf, buf_len, offset));
-        offset = d.first + d.second;
-
-        wsrep_cb_status_t const err(apply_cb (recv_ctx,
-                                              buf + d.first,
-                                              d.second,
-                                              &meta));
-
-        if (gu_unlikely(err > 0))
-        {
-            std::ostringstream os;
-
-            os << "Failed to apply app buffer: "
-               << "seqno: "<< trx.global_seqno() << ", status: " << err;
-
-            galera::ApplyException ae(os.str(), err);
-
-            GU_TRACE(ae);
-
-            throw ae;
-        }
-    }
-
-    assert(offset == buf_len);
-
-    return;
-}
-
-
->>>>>>> 6a3ffa22
 static void
 apply_trx_ws(void*                    recv_ctx,
              wsrep_apply_cb_t         apply_cb,
@@ -544,7 +495,6 @@
         report_last_committed(cert_.set_trx_committed(trx));
     }
 
-<<<<<<< HEAD
     /* For now need to keep it inside apply monitor to ensure all processing
      * ends by the time monitors are drained because of potential gcache
      * cleanup (and loss of the writeset buffer). Perhaps unordered monitor
@@ -553,10 +503,7 @@
 
     apply_monitor_.leave(ao);
 
-    trx->set_exit_loop(WSREP_CB_RETURN == rcode);
-=======
     trx->set_exit_loop(exit_loop);
->>>>>>> 6a3ffa22
 }
 
 
@@ -1139,47 +1086,101 @@
     return WSREP_OK;
 }
 
+namespace galera
+{
+
+static WriteSetOut*
+writeset_from_handle (wsrep_po_handle_t& handle,
+                      const TrxHandle::Params& trx_params)
+{
+    WriteSetOut* ret = reinterpret_cast<WriteSetOut*>(handle.opaque);
+
+    if (NULL == ret)
+    {
+        try
+        {
+            ret = new WriteSetOut
+                (gu::String<256>(trx_params.working_dir_) << '/' << &handle,
+                 /* key format is not essential since we're not adding keys */
+                 KeySet::version(trx_params.key_format_));
+
+            handle.opaque = ret;
+        }
+        catch (std::bad_alloc& ba)
+        {
+            gu_throw_error(ENOMEM) << "Could not create WriteSetOut";
+        }
+    }
+
+    return ret;
+}
+
+} /* namespace galera */
 
 wsrep_status_t
-galera::ReplicatorSMM::handle_preordered(const wsrep_uuid_t&           source,
-                                         uint64_t                const flags,
-                                         const struct wsrep_buf* const data,
-                                         int                     const count,
-                                         int                     const pa_range,
-                                         bool                    const copy)
+galera::ReplicatorSMM::preordered_collect(wsrep_po_handle_t&            handle,
+                                          const struct wsrep_buf* const data,
+                                          size_t                  const count,
+                                          bool                    const copy)
 {
     if (gu_unlikely(trx_params_.version_ < WS_NG_VERSION))
         return WSREP_NOT_IMPLEMENTED;
 
-    WriteSetOut ws(gu::String<256>(trx_params_.working_dir_) << '/' << data,
-                   /* key format is not essential since we're not adding keys */
-                   KeySet::version(trx_params_.key_format_));
-
-    for (long i(0); i < count; ++i)
-    {
-        ws.append_data(data[i].ptr, data[i].len, copy);
-    }
-
-    ws.set_flags (WriteSetNG::wsrep_flags_to_ws_flags(flags));
-
-    /* by loooking at trx_id we should be able to detect gaps / lost events
-     * (however resending is not implemented yet). Something like
-     *
-     * wsrep_trx_id_t const trx_id(cert_.append_preordered(source, ws));
-     *
-     * begs to be here. */
-    wsrep_trx_id_t const trx_id(preordered_id_.add_and_fetch(1));
-    WriteSetNG::GatherVector actv;
-    size_t const actv_size(ws.gather(source, 0, trx_id, actv));
-
-    ws.set_preordered (pa_range); // also adds CRC
-
-    int rcode;
-    do
-    {
-        rcode = gcs_.sendv(actv, actv_size, GCS_ACT_TORDERED, false);
-    }
-    while (rcode == -EAGAIN && (usleep(1000), true));
+    WriteSetOut* const ws(writeset_from_handle(handle, trx_params_));
+
+    for (size_t i(0); i < count; ++i)
+    {
+        ws->append_data(data[i].ptr, data[i].len, copy);
+    }
+
+    return WSREP_OK;
+}
+
+
+wsrep_status_t
+galera::ReplicatorSMM::preordered_commit(wsrep_po_handle_t&            handle,
+                                         const wsrep_uuid_t&           source,
+                                         uint64_t                const flags,
+                                         int                     const pa_range,
+                                         bool                    const commit)
+{
+    if (gu_unlikely(trx_params_.version_ < WS_NG_VERSION))
+        return WSREP_NOT_IMPLEMENTED;
+
+    WriteSetOut* const ws(writeset_from_handle(handle, trx_params_));
+
+    if (gu_likely(true == commit))
+    {
+        ws->set_flags (WriteSetNG::wsrep_flags_to_ws_flags(flags));
+
+        /* by loooking at trx_id we should be able to detect gaps / lost events
+         * (however resending is not implemented yet). Something like
+         *
+         * wsrep_trx_id_t const trx_id(cert_.append_preordered(source, ws));
+         *
+         * begs to be here. */
+        wsrep_trx_id_t const trx_id(preordered_id_.add_and_fetch(1));
+
+        WriteSetNG::GatherVector actv;
+
+        size_t const actv_size(ws->gather(source, 0, trx_id, actv));
+
+        ws->set_preordered (pa_range); // also adds CRC
+
+        int rcode;
+        do
+        {
+            rcode = gcs_.sendv(actv, actv_size, GCS_ACT_TORDERED, false);
+        }
+        while (rcode == -EAGAIN && (usleep(1000), true));
+
+        if (rcode < 0)
+            gu_throw_error(-rcode)
+                << "Replication of preordered writeset failed.";
+    }
+
+    delete ws;
+    handle.opaque = NULL;
 
     return WSREP_OK;
 }
