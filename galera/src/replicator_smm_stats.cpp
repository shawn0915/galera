--- conflicted
+++ resolved
@@ -85,10 +85,6 @@
     STATS_RECEIVED_BYTES,
     STATS_LOCAL_COMMITS,
     STATS_LOCAL_CERT_FAILURES,
-<<<<<<< HEAD
-//    STATS_LOCAL_BF_ABORTS,
-=======
->>>>>>> a440978a
     STATS_LOCAL_REPLAYS,
     STATS_LOCAL_SEND_QUEUE,
     STATS_LOCAL_SEND_QUEUE_AVG,
@@ -115,7 +111,6 @@
 
 static const struct wsrep_stats_var wsrep_stats[STATS_MAX + 1] =
 {
-<<<<<<< HEAD
     { "local_state_uuid",         WSREP_VAR_STRING, { 0 }  },
     { "protocol_version",         WSREP_VAR_INT64,  { 0 }  },
     { "last_committed",           WSREP_VAR_INT64,  { -1 } },
@@ -129,7 +124,6 @@
     { "received_bytes",           WSREP_VAR_INT64,  { 0 }  },
     { "local_commits",            WSREP_VAR_INT64,  { 0 }  },
     { "local_cert_failures",      WSREP_VAR_INT64,  { 0 }  },
-//    { "local_bf_aborts",      WSREP_VAR_INT64,  { 0 }  },
     { "local_replays",            WSREP_VAR_INT64,  { 0 }  },
     { "local_send_queue",         WSREP_VAR_INT64,  { 0 }  },
     { "local_send_queue_avg",     WSREP_VAR_DOUBLE, { 0 }  },
@@ -152,38 +146,6 @@
     { "causal_reads",             WSREP_VAR_INT64,  { 0 }  },
     { "incoming_addresses",       WSREP_VAR_STRING, { 0 }  },
     { 0,                          WSREP_VAR_STRING, { 0 }  }
-=======
-    { "local_state_uuid",     WSREP_VAR_STRING, { 0 }  },
-    { "protocol_version",     WSREP_VAR_INT64,  { 0 }  },
-    { "last_committed",       WSREP_VAR_INT64,  { -1 } },
-    { "replicated",           WSREP_VAR_INT64,  { 0 }  },
-    { "replicated_bytes",     WSREP_VAR_INT64,  { 0 }  },
-    { "received",             WSREP_VAR_INT64,  { 0 }  },
-    { "received_bytes",       WSREP_VAR_INT64,  { 0 }  },
-    { "local_commits",        WSREP_VAR_INT64,  { 0 }  },
-    { "local_cert_failures",  WSREP_VAR_INT64,  { 0 }  },
-    { "local_replays",        WSREP_VAR_INT64,  { 0 }  },
-    { "local_send_queue",     WSREP_VAR_INT64,  { 0 }  },
-    { "local_send_queue_avg", WSREP_VAR_DOUBLE, { 0 }  },
-    { "local_recv_queue",     WSREP_VAR_INT64,  { 0 }  },
-    { "local_recv_queue_avg", WSREP_VAR_DOUBLE, { 0 }  },
-    { "flow_control_paused",  WSREP_VAR_DOUBLE, { 0 }  },
-    { "flow_control_sent",    WSREP_VAR_INT64,  { 0 }  },
-    { "flow_control_recv",    WSREP_VAR_INT64,  { 0 }  },
-    { "cert_deps_distance",   WSREP_VAR_DOUBLE, { 0 }  },
-    { "apply_oooe",           WSREP_VAR_DOUBLE, { 0 }  },
-    { "apply_oool",           WSREP_VAR_DOUBLE, { 0 }  },
-    { "apply_window",         WSREP_VAR_DOUBLE, { 0 }  },
-    { "commit_oooe",          WSREP_VAR_DOUBLE, { 0 }  },
-    { "commit_oool",          WSREP_VAR_DOUBLE, { 0 }  },
-    { "commit_window",        WSREP_VAR_DOUBLE, { 0 }  },
-    { "local_state",          WSREP_VAR_INT64,  { 0 }  },
-    { "local_state_comment",  WSREP_VAR_STRING, { 0 }  },
-    { "cert_index_size",      WSREP_VAR_INT64,  { 0 }  },
-    { "causal_reads",         WSREP_VAR_INT64,  { 0 }  },
-    { "incoming_addresses",   WSREP_VAR_STRING, { 0 }  },
-    { 0,                      WSREP_VAR_STRING, { 0 }  }
->>>>>>> a440978a
 };
 
 void
@@ -220,10 +182,6 @@
     sv[STATS_RECEIVED_BYTES     ].value._int64  = gcs_as_.received_bytes();
     sv[STATS_LOCAL_COMMITS      ].value._int64  = local_commits_();
     sv[STATS_LOCAL_CERT_FAILURES].value._int64  = local_cert_failures_();
-<<<<<<< HEAD
-//    sv[STATS_LOCAL_BF_ABORTS    ].value._int64  = local_bf_aborts_();
-=======
->>>>>>> a440978a
     sv[STATS_LOCAL_REPLAYS      ].value._int64  = local_replays_();
 
     struct gcs_stats stats;
