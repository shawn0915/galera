//
// Copyright (C) 2010-2012 Codership Oy <info@codership.com>
//

#ifndef GALERA_REPLICATOR_HPP
#define GALERA_REPLICATOR_HPP

#include "wsrep_api.h"
#include "galera_exception.hpp"

#include <galerautils.hpp>
#include <string>

namespace galera
{
    class Statement;
    class RowId;
    class TrxHandle;

    //! @class Galera
    //
    // @brief Abstract Galera replicator interface

    class Replicator
    {
    public:

        static const char* const TRIVIAL_SST;

        typedef enum
        {
            S_DESTROYED,
            S_CLOSED,
            S_CLOSING,
            S_CONNECTED,
            S_JOINING,
            S_JOINED,
            S_SYNCED,
            S_DONOR
        } State;

        Replicator() { }
        virtual ~Replicator() { }
        virtual wsrep_status_t connect(const std::string& cluster_name,
                                       const std::string& cluster_url,
                                       const std::string& state_donor,
                                       bool               bootstrap) = 0;
        virtual wsrep_status_t close() = 0;
        virtual wsrep_status_t async_recv(void* recv_ctx) = 0;

        virtual int trx_proto_ver() const = 0;
        virtual int repl_proto_ver() const = 0;
        virtual TrxHandle* local_trx(wsrep_trx_id_t) = 0;
        virtual TrxHandle* local_trx(wsrep_ws_handle_t*, bool) = 0;
        virtual void unref_local_trx(TrxHandle* trx) = 0;
        virtual void discard_local_trx(wsrep_trx_id_t trx_id) = 0;

        virtual TrxHandle* local_conn_trx(wsrep_conn_id_t conn_id,
                                          bool create) = 0;
        virtual void discard_local_conn_trx(wsrep_conn_id_t conn_id) = 0;
        virtual void discard_local_conn(wsrep_conn_id_t conn_id) = 0;

<<<<<<< HEAD
        virtual wsrep_status_t replicate(TrxHandle* trx) = 0;
        virtual wsrep_status_t pre_commit(TrxHandle* trx, wsrep_trx_meta_t*) =0;
=======
        virtual wsrep_status_t replicate(TrxHandle* trx, wsrep_trx_meta_t*) = 0;
        virtual wsrep_status_t pre_commit(TrxHandle* trx, wsrep_trx_meta_t*) = 0;
>>>>>>> f4c56287
        virtual wsrep_status_t post_commit(TrxHandle* trx) = 0;
        virtual wsrep_status_t post_rollback(TrxHandle* trx) = 0;
        virtual wsrep_status_t replay_trx(TrxHandle* trx, void* replay_ctx) = 0;
        virtual void abort_trx(TrxHandle* trx) = 0;
        virtual wsrep_status_t causal_read(wsrep_gtid_t*) = 0;
        virtual wsrep_status_t to_isolation_begin(TrxHandle* trx,
                                                  wsrep_trx_meta_t*) = 0;
        virtual wsrep_status_t to_isolation_end(TrxHandle* trx) = 0;
        virtual wsrep_status_t preordered_collect(wsrep_po_handle_t& handle,
                                                  const struct wsrep_buf* data,
                                                  size_t                  count,
                                                  bool                copy) = 0;
        virtual wsrep_status_t preordered_commit(wsrep_po_handle_t&  handle,
                                                 const wsrep_uuid_t& source,
                                                 uint64_t            flags,
                                                 int                 pa_range,
                                                 bool                commit) =0;
        virtual wsrep_status_t sst_sent(const wsrep_gtid_t& state_id,
                                        int                 rcode) = 0;
        virtual wsrep_status_t sst_received(const wsrep_gtid_t& state_id,
                                            const void*         state,
                                            size_t              state_len,
                                            int                 rcode) = 0;

        // action source interface
        virtual void process_trx(void* recv_ctx, TrxHandle* trx) = 0;
        virtual void process_commit_cut(wsrep_seqno_t seq,
                                        wsrep_seqno_t seqno_l) = 0;
        virtual void process_conf_change(void*                    recv_ctx,
                                         const wsrep_view_info_t& view_info,
                                         int                      repl_proto,
                                         State                    next_state,
                                         wsrep_seqno_t            seqno_l) = 0;
        virtual void process_state_req(void* recv_ctx, const void* req,
                                       size_t req_size,
                                       wsrep_seqno_t seqno_l,
                                       wsrep_seqno_t donor_seq) = 0;
        virtual void process_join(wsrep_seqno_t seqno, wsrep_seqno_t seqno_l) = 0;
        virtual void process_sync(wsrep_seqno_t seqno_l) = 0;

        virtual const struct wsrep_stats_var* stats_get()  const = 0;
        // static void stats_free(struct wsrep_stats_var*) must be declared in
        // the child class

        /*! @throws NotFound */
        virtual void        param_set (const std::string& key,
                                       const std::string& value) = 0;

        /*! @throws NotFound */
        virtual std::string param_get (const std::string& key) const = 0;

        virtual const gu::Config& params() const = 0;

        virtual wsrep_seqno_t pause()  = 0;
        virtual void          resume() = 0;

        virtual void          desync() = 0;
        virtual void          resync() = 0;
    };
}

#endif // GALERA_REPLICATOR_HPP<|MERGE_RESOLUTION|>--- conflicted
+++ resolved
@@ -60,13 +60,8 @@
         virtual void discard_local_conn_trx(wsrep_conn_id_t conn_id) = 0;
         virtual void discard_local_conn(wsrep_conn_id_t conn_id) = 0;
 
-<<<<<<< HEAD
-        virtual wsrep_status_t replicate(TrxHandle* trx) = 0;
+        virtual wsrep_status_t replicate(TrxHandle* trx, wsrep_trx_meta_t*) = 0;
         virtual wsrep_status_t pre_commit(TrxHandle* trx, wsrep_trx_meta_t*) =0;
-=======
-        virtual wsrep_status_t replicate(TrxHandle* trx, wsrep_trx_meta_t*) = 0;
-        virtual wsrep_status_t pre_commit(TrxHandle* trx, wsrep_trx_meta_t*) = 0;
->>>>>>> f4c56287
         virtual wsrep_status_t post_commit(TrxHandle* trx) = 0;
         virtual wsrep_status_t post_rollback(TrxHandle* trx) = 0;
         virtual wsrep_status_t replay_trx(TrxHandle* trx, void* replay_ctx) = 0;
