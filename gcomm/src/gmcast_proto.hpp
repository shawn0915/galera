/*
 * Copyright (C) 2009 Codership Oy <info@codership.com>
 */

#include "gu_datetime.hpp"
#include "gcomm/uuid.hpp"
#include "gcomm/util.hpp"
#include "socket.hpp"
#include "gmcast_message.hpp"
#include "gmcast_link.hpp"
#include "gmcast.hpp"

namespace gcomm
{

    namespace gmcast
    {
        class Proto;
        class ProtoMap;
        std::ostream& operator<<(std::ostream& os, const Proto& p);
    }
}


class gcomm::gmcast::Proto
{
public:

    enum State
    {
        S_INIT,
        S_HANDSHAKE_SENT,
        S_HANDSHAKE_WAIT,
        S_HANDSHAKE_RESPONSE_SENT,
        S_OK,
        S_FAILED,
        S_CLOSED
    };


public:

    void set_state(State new_state);
    State state() const
    {
        return state_;
    }

    static std::string to_string (State s)
    {
        switch (s)
        {
        case S_INIT:                    return "INIT";
        case S_HANDSHAKE_SENT:          return "HANDSHAKE_SENT";
        case S_HANDSHAKE_WAIT:          return "HANDSHAKE_WAIT";
        case S_HANDSHAKE_RESPONSE_SENT: return "HANDSHAKE_RESPONSE_SENT";
        case S_OK:                      return "OK";
        case S_FAILED:                  return "FAILED";
        case S_CLOSED:                  return "CLOSED";
        default: return "UNKNOWN";
        }
    }



    Proto (const GMCast&      gmcast,
           int                version,
           SocketPtr          tp,
           const std::string& local_addr,
           const std::string& remote_addr,
           const std::string& mcast_addr,
<<<<<<< HEAD
           const gcomm::UUID& local_uuid,
           uint8_t            local_segment,
=======
>>>>>>> 7f1120af
           const std::string& group_name)
        :
        version_          (version),
        handshake_uuid_   (),
        remote_uuid_      (),
        local_segment_    (local_segment),
        remote_segment_   (0),
        local_addr_       (local_addr),
        remote_addr_      (remote_addr),
        mcast_addr_       (mcast_addr),
        group_name_       (group_name),
        changed_          (false),
        state_            (S_INIT),
        propagate_remote_ (false),
        tp_               (tp),
        link_map_         (),
        tstamp_           (gu::datetime::Date::now()),
        gmcast_           (gmcast)
    { }

    ~Proto() { tp_->close(); }

    void send_msg(const Message& msg);
    void send_handshake();
    void wait_handshake();
    void handle_handshake(const Message& hs);
    void handle_handshake_response(const Message& hs);
    void handle_ok(const Message& hs);
    void handle_failed(const Message& hs);
    void handle_topology_change(const Message& msg);
    void handle_keepalive(const Message& msg);
    void send_topology_change(LinkMap& um);
    void handle_message(const Message& msg);
    void send_keepalive();

    const gcomm::UUID& handshake_uuid() const { return handshake_uuid_; }
    const gcomm::UUID& local_uuid() const { return gmcast_.uuid(); }
    const gcomm::UUID& remote_uuid() const { return remote_uuid_; }
    uint8_t remote_segment() const { return remote_segment_; }

    SocketPtr socket() const { return tp_; }

    const std::string& remote_addr() const { return remote_addr_; }
    const std::string& mcast_addr() const { return mcast_addr_; }
    const LinkMap& link_map() const { return link_map_; }

    bool changed()
    {
        bool ret = changed_;
        changed_ = false;
        return ret;
    }
    int version() const { return version_; }
    void set_tstamp(gu::datetime::Date ts) { tstamp_ = ts; }
    gu::datetime::Date tstamp() const { return tstamp_; }
private:
    friend std::ostream& operator<<(std::ostream&, const Proto&);
    Proto(const Proto&);
    void operator=(const Proto&);

    int version_;
    gcomm::UUID       handshake_uuid_;
    gcomm::UUID       remote_uuid_;
    uint8_t           local_segment_;
    uint8_t           remote_segment_;
    std::string       local_addr_;
    std::string       remote_addr_;
    std::string       mcast_addr_;
    std::string       group_name_;
    bool              changed_;
    State             state_;
    bool              propagate_remote_;
    SocketPtr         tp_;
    LinkMap           link_map_;
    gu::datetime::Date tstamp_;
    const GMCast&     gmcast_;
};


inline std::ostream& gcomm::gmcast::operator<<(std::ostream& os, const Proto& p)
{
    os << "v="  << p.version_ << ","
       << "lu=" << p.gmcast_.uuid() << ","
       << "ru=" << p.remote_uuid_ << ","
       << "ls=" << static_cast<int>(p.local_segment_) << ","
       << "rs=" << static_cast<int>(p.remote_segment_) << ","
       << "la=" << p.local_addr_ << ","
       << "ra=" << p.remote_addr_ << ","
       << "mc=" << p.mcast_addr_ << ","
       << "gn=" << p.group_name_ << ","
       << "ch=" << p.changed_ << ","
       << "st=" << gcomm::gmcast::Proto::to_string(p.state_) << ","
       << "pr=" << p.propagate_remote_ << ","
       << "tp=" << p.tp_ << ","
       << "ts=" << p.tstamp_;
    return os;
}

class gcomm::gmcast::ProtoMap : public Map<const SocketId, Proto*> { };<|MERGE_RESOLUTION|>--- conflicted
+++ resolved
@@ -69,11 +69,7 @@
            const std::string& local_addr,
            const std::string& remote_addr,
            const std::string& mcast_addr,
-<<<<<<< HEAD
-           const gcomm::UUID& local_uuid,
            uint8_t            local_segment,
-=======
->>>>>>> 7f1120af
            const std::string& group_name)
         :
         version_          (version),
