--- conflicted
+++ resolved
@@ -15,11 +15,7 @@
 #endif /* HAVE_ASIO_HPP */
 
     std::string const Defaults::ProtonetVersion         = "0";
-<<<<<<< HEAD
-    std::string const Defaults::SocketUseSsl            = "no";
     std::string const Defaults::SocketChecksum          = "2";
-=======
->>>>>>> b58d9a34
     std::string const Defaults::GMCastVersion           = "0";
     std::string const Defaults::GMCastTcpPort           = BASE_PORT_DEFAULT;
     std::string const Defaults::GMCastSegment           = "0";
