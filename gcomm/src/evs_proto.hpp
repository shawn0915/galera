/*
 * Copyright (C) 2009 Codership Oy <info@codership.com>
 */

/*!
 * @file evs_proto.hpp
 *
 * @brief EVS protocol implementation header.
 */

#ifndef GCOMM_EVS_PROTO_HPP
#define GCOMM_EVS_PROTO_HPP

#include "gcomm/protolay.hpp"
#include "gcomm/view.hpp"
#include "gcomm/transport.hpp"
#include "gcomm/map.hpp"
#include "gu_histogram.hpp"
#include "gu_stats.hpp"
#include "profile.hpp"

#include "evs_seqno.hpp"
#include "evs_node.hpp"
#include "evs_consensus.hpp"

#include "gu_datetime.hpp"

#include <list>
#include <deque>
#include <vector>
#include <limits>

#ifndef GCOMM_EVS_MAX_VERSION
#define GCOMM_EVS_MAX_VERSION 0
#endif // GCOMM_EVS_MAX_VERSION

namespace gcomm
{
    namespace evs
    {

        class Message;
        class MessageNodeList;
        class UserMessage;
        class DelegateMessage;
        class GapMessage;
        class JoinMessage;
        class InstallMessage;
        class LeaveMessage;
        class InputMap;
        class InputMapMsg;
        class Proto;
        std::ostream& operator<<(std::ostream&, const Proto&);

        //
        // Helper class for getting the location where
        // certain methods are called from.
        //
        // Example usage:
        // Method prototype:
        // void fun(EVS_CALLER_ARG, int a)
        //
        // Calling:
        // fun(EVS_CALLER, a)
        //
        // Logging inside function:
        // log_debug << EVS_LOG_METHOD << "log message"
        //
        class Caller
        {
        public:
            Caller(const char* const file, const int line) :
                file_(file),
                line_(line)
            { }
            friend std::ostream& operator<<(std::ostream&, const Caller&);
        private:
            const char* const file_;
            const int         line_;
        };
        inline std::ostream& operator<<(std::ostream& os, const Caller& caller)
        {
            return (os << caller.file_ << ": " << caller.line_ << ": ");
        }
#define EVS_CALLER_ARG const Caller& caller
#define EVS_CALLER Caller(__FILE__, __LINE__)
#define EVS_LOG_METHOD __FUNCTION__ << " called from " << caller
    }
}


/*!
 * @brief Class implementing EVS protocol
 */
class gcomm::evs::Proto : public Protolay
{

public:
    enum State {
        S_CLOSED,
        S_JOINING,
        S_LEAVING,
        S_GATHER,
        S_INSTALL,
        S_OPERATIONAL,
        S_MAX
    };

    static std::string to_string(const State s)
    {
        switch (s) {
        case S_CLOSED:      return "CLOSED";
        case S_JOINING:     return "JOINING";
        case S_LEAVING:     return "LEAVING";
        case S_GATHER:      return "GATHER";
        case S_INSTALL:     return "INSTALL";
        case S_OPERATIONAL: return "OPERATIONAL";
        default:
            gu_throw_fatal << "Invalid state";
        }
    }

    friend std::ostream& operator<<(std::ostream&, const Proto&);
    friend class Consensus;

    /*!
     * Default constructor.
     */
    Proto(gu::Config&    conf,
          const UUID&    my_uuid,
          SegmentId      segment,
          const gu::URI& uri = gu::URI("evs://"),
          const size_t   mtu = std::numeric_limits<size_t>::max(),
          const View*    rst_view = NULL);
    ~Proto();

    const UUID& uuid() const { return my_uuid_; }

    std::string self_string() const
    {
        std::ostringstream os;
        os << "evs::proto(" << uuid() << ", " << to_string(state())
           << ", " << current_view_.id() << ")";
        return os.str();
    }

    State state() const { return state_; }

    size_t known_size() const { return known_.size(); }

    bool is_output_empty() const { return output_.empty(); }

    std::string stats() const;
    void reset_stats();

    bool is_flow_control(const seqno_t, const seqno_t win) const;
    int send_user(Datagram&,
                  uint8_t,
                  Order,
                  seqno_t,
                  seqno_t,
                  size_t n_aggregated = 1);
    size_t mtu() const { return mtu_; }
    size_t aggregate_len() const;
    int send_user(const seqno_t);
    void complete_user(const seqno_t);
    int send_delegate(Datagram&);
    void send_gap(EVS_CALLER_ARG,
                  const UUID&, const ViewId&, const Range,
                  bool commit = false, bool req_all = false);
    const JoinMessage& create_join();
    void send_join(bool tval = true);
    void set_join(const JoinMessage&, const UUID&);
    void set_leave(const LeaveMessage&, const UUID&);
    void send_leave(bool handle = true);
<<<<<<< HEAD
    void send_install();
    void send_evict_list();
=======
    void send_install(EVS_CALLER_ARG);
>>>>>>> 15a33ef3

    void resend(const UUID&, const Range);
    void recover(const UUID&, const UUID&, const Range);

    void retrans_user(const UUID&, const MessageNodeList&);
    void retrans_leaves(const MessageNodeList&);

    void set_inactive(const UUID&);
    bool is_inactive(const UUID&) const;
    void check_inactive();
    // Clean up foreign nodes according to install message.
    void cleanup_foreign(const InstallMessage&);
    void cleanup_views();
    void cleanup_evicted();
    void cleanup_joins();

    size_t n_operational() const;

    void validate_reg_msg(const UserMessage&);
    void deliver_finish(const InputMapMsg&);
    void deliver();
    void deliver_local(bool trans = false);
    void deliver_causal(uint8_t user_type, seqno_t seqno, const Datagram&);
    void validate_trans_msg(const UserMessage&);
    void deliver_trans();
    void deliver_reg_view(const InstallMessage&, const View&);
    void deliver_trans_view(const InstallMessage&, const View&);
    void deliver_empty_view();

    void setall_committed(bool val);
    bool is_all_committed() const;
    void setall_installed(bool val);
    bool is_all_installed() const;
    bool is_install_message() const { return install_message_ != 0; }

    bool is_representative(const UUID& pid) const;

    void shift_to(const State, const bool send_j = true);
    bool is_all_suspected(const UUID& uuid) const;

    // Message handlers
private:


    /*!
     * Update input map safe seq
     * @param uuid Node uuid
     * @param seq  Sequence number
     * @return Input map seqno before updating
     */
    seqno_t update_im_safe_seq(const size_t uuid, const seqno_t seq);

    /*!
     * Update input map safe seqs according to message node list. Only
     * inactive nodes are allowed to be in
     */
    bool update_im_safe_seqs(const MessageNodeList&);
    bool is_msg_from_previous_view(const Message&);
    void check_suspects(const UUID&, const MessageNodeList&);
    void cross_check_inactives(const UUID&, const MessageNodeList&);
    void check_unseen();
    void check_nil_view_id();
    void asymmetry_elimination();
    void handle_foreign(const Message&);
    void handle_user(const UserMessage&,
                     NodeMap::iterator,
                     const Datagram&);
    void handle_delegate(const DelegateMessage&,
                         NodeMap::iterator,
                         const Datagram&);
    void handle_gap(const GapMessage&, NodeMap::iterator);
    void handle_join(const JoinMessage&, NodeMap::iterator);
    void handle_leave(const LeaveMessage&, NodeMap::iterator);
    void handle_install(const InstallMessage&, NodeMap::iterator);
    void handle_evict_list(const EvictListMessage&, NodeMap::iterator);
    void populate_node_list(MessageNodeList*) const;
    void isolate(gu::datetime::Period period);
public:
    static size_t unserialize_message(const UUID&,
                                      const Datagram&,
                                      Message*);
    void handle_msg(const Message& msg,
                    const Datagram& dg = Datagram());
    // Protolay
    void handle_up(const void*, const Datagram&, const ProtoUpMeta&);
    int handle_down(Datagram& wb, const ProtoDownMeta& dm);

    int send_down(Datagram& dg, const ProtoDownMeta& dm);

    void handle_stable_view(const View& view)
    {
        set_stable_view(view);
    }

    void handle_fencing(const UUID& uuid) { }

    void connect(bool first)
    {
        gu_trace(shift_to(S_JOINING));
        gu_trace(send_join(first));
    }

    void close(bool force = false)
    {
        // shifting to S_LEAVING from S_INSTALL is troublesome,
        // instead of that raise a boolean flag to indicate that
        // shifting to S_LEAVING should be done once S_OPERATIONAL
        // is reached
        //
        // #760 - pending leave should be done also from S_GATHER,
        // changing state to S_LEAVING resets timers and may prevent
        // remaining nodes to reach new group until install timer
        // times out
        log_debug << self_string() << " closing in state " << state();
        if (state() != S_GATHER && state() != S_INSTALL)
        {
            gu_trace(shift_to(S_LEAVING));
            gu_trace(send_leave());
            pending_leave_ = false;
        }
        else
        {
            pending_leave_ = true;
        }
    }

    void close(const UUID& uuid)
    {
        set_inactive(uuid);
    }

    bool set_param(const std::string& key, const std::string& val);

    void handle_get_status(gu::Status& status) const;

    // gu::datetime::Date functions do appropriate actions for timer handling
    // and return next expiration time
private:
public:
    enum Timer
    {
        T_INACTIVITY,
        T_RETRANS,
        T_INSTALL,
        T_STATS
    };
    /*!
     * Internal timer list
     */
    typedef MultiMap<gu::datetime::Date, Timer> TimerList;
private:
    TimerList timers_;
public:
    // These need currently to be public for unit tests
    void handle_inactivity_timer();
    void handle_retrans_timer();
    void handle_install_timer();
    void handle_stats_timer();
    gu::datetime::Date next_expiration(const Timer) const;
    void reset_timer(Timer);
    void cancel_timer(Timer);
    gu::datetime::Date handle_timers();

    /*!
     * @brief Flags controlling what debug information is logged if
     *        debug logging is turned on.
     */
    enum DebugFlags
    {
        D_STATE         = 1 << 0,  /*!< State changes */
        D_TIMERS        = 1 << 1,  /*!< Timer handling */
        D_CONSENSUS     = 1 << 2,  /*!< Consensus protocol */
        D_USER_MSGS     = 1 << 3,  /*!< User messages */
        D_DELEGATE_MSGS = 1 << 4,  /*!< Delegate messages */
        D_GAP_MSGS      = 1 << 5,  /*!< Gap messages */
        D_JOIN_MSGS     = 1 << 6,  /*!< Join messages */
        D_INSTALL_MSGS  = 1 << 7,  /*!< Install messages */
        D_LEAVE_MSGS    = 1 << 8,  /*!< Leave messages */
        D_FOREIGN_MSGS  = 1 << 9,  /*!< Foreing messages */
        D_RETRANS       = 1 << 10, /*!< Retransmitted/recovered messages */
        D_DELIVERY      = 1 << 11  /*!< Message delivery */
    };

    /*!
     * @brief Flags controlling what info log is printed in logs.
     */
    enum InfoFlags
    {
        I_VIEWS      = 1 << 0, /*!< View changes */
        I_STATE      = 1 << 1, /*!< State change information */
        I_STATISTICS = 1 << 2, /*!< Statistics */
        I_PROFILING  = 1 << 3  /*!< Profiling information */
    };
private:

    int version_;
    static const int max_version_ = GCOMM_EVS_MAX_VERSION;
    int debug_mask_;
    int info_mask_;
    gu::datetime::Date last_stats_report_;
    bool collect_stats_;
    gu::Histogram hs_agreed_;
    gu::Histogram hs_safe_;
    gu::Histogram hs_local_causal_;
    gu::Stats     safe_deliv_latency_;
    long long int send_queue_s_;
    long long int n_send_queue_s_;
    std::vector<long long int> sent_msgs_;
    long long int retrans_msgs_;
    long long int recovered_msgs_;
    std::vector<long long int> recvd_msgs_;
    std::vector<long long int> delivered_msgs_;
    prof::Profile send_user_prof_;
    prof::Profile send_gap_prof_;
    prof::Profile send_join_prof_;
    prof::Profile send_install_prof_;
    prof::Profile send_leave_prof_;
    prof::Profile consistent_prof_;
    prof::Profile consensus_prof_;
    prof::Profile shift_to_prof_;
    prof::Profile input_map_prof_;
    prof::Profile delivery_prof_;
    bool delivering_;
    UUID my_uuid_;
    SegmentId segment_;
    //
    // Known instances
    NodeMap known_;
    NodeMap::iterator self_i_;
    //
    gu::datetime::Period view_forget_timeout_;
    gu::datetime::Period inactive_timeout_;
    gu::datetime::Period suspect_timeout_;
    gu::datetime::Period inactive_check_period_;
    gu::datetime::Period retrans_period_;
    gu::datetime::Period install_timeout_;
    gu::datetime::Period join_retrans_period_;
    gu::datetime::Period stats_report_period_;
    gu::datetime::Period causal_keepalive_period_;

    gu::datetime::Period delay_margin_;
    gu::datetime::Period delayed_keep_period_;

    gu::datetime::Date last_inactive_check_;
    gu::datetime::Date last_causal_keepalive_;

    // Current view id
    // ViewId current_view;
    View current_view_;
    View previous_view_;
    typedef std::map<ViewId, gu::datetime::Date> ViewList;
    // List of previously seen views from which messages should not be
    // accepted anymore
    ViewList previous_views_;
    // Seen views in gather state, will be copied to previous views
    // when shifting to operational
    ViewList gather_views_;

    // Map containing received messages and aru/safe seqnos
    InputMap* input_map_;
    // Helper container for local causal messages
    class CausalMessage
    {
    public:
        CausalMessage(uint8_t             user_type,
                      seqno_t             seqno,
                      const Datagram& datagram)
            :
            user_type_(user_type),
            seqno_    (seqno    ),
            datagram_ (datagram ),
            tstamp_   (gu::datetime::Date::now())
        { }
        uint8_t             user_type() const { return user_type_; }
        seqno_t             seqno()     const { return seqno_    ; }
        const Datagram& datagram()  const { return datagram_ ; }
        const gu::datetime::Date& tstamp()    const { return tstamp_   ; }
    private:
        uint8_t            user_type_;
        seqno_t            seqno_;
        Datagram       datagram_;
        gu::datetime::Date tstamp_;
    };
    // Queue containing local causal messages
    std::deque<CausalMessage> causal_queue_;
    // Consensus module
    Consensus consensus_;
    // Last received install message
    InstallMessage* install_message_;
    // Highest seen view id seqno
    uint32_t max_view_id_seq_;
    // Install attempt counter
    uint32_t attempt_seq_;
    // Install timeout counting
    int max_install_timeouts_;
    int install_timeout_count_;
    // Sequence number to maintain membership message FIFO order
    int64_t fifo_seq_;
    // Last sent seq
    seqno_t last_sent_;
    // Protocol send window size
    seqno_t send_window_;
    // User send window size
    seqno_t user_send_window_;
    // Output message queue
    std::deque<std::pair<Datagram, ProtoDownMeta> > output_;
    std::vector<gu::byte_t> send_buf_;
    uint32_t max_output_size_;
    size_t mtu_;
    bool use_aggregate_;
    bool self_loopback_;
    State state_;
    int shift_to_rfcnt_;
    bool pending_leave_;
    gu::datetime::Date isolation_end_;

    class DelayedEntry
    {
    public:
        typedef enum
        {
            S_OK,
            S_DELAYED
        } State;
        DelayedEntry(const std::string& addr)
            :
            addr_      (addr),
            tstamp_(gu::datetime::Date::now()),
            state_(S_DELAYED),
            state_change_cnt_(0)
        { }
        const std::string& addr() const { return addr_; }

        void set_tstamp(gu::datetime::Date tstamp) { tstamp_ = tstamp; }
        gu::datetime::Date tstamp() const { return tstamp_; }

        void set_state(State state,
                       const gu::datetime::Period decay_period,
                       const gu::datetime::Date now)
        {
            if (state_ != state)
            {
                // Limit to 0xff, see EvictList format in EvictListMessage
                // restricts this value to uint8_t max.
                if (state_change_cnt_ < 0xff)
                    ++state_change_cnt_;
            }
            else if (state == S_OK &&
                     tstamp_ + decay_period < now)
            {
                if (state_change_cnt_ > 0)
                    --state_change_cnt_;
            }
            state_ = state;
        }
        State state() const {return state_; }
        size_t state_change_cnt() const { return state_change_cnt_; }
    private:
        const std::string addr_;
        gu::datetime::Date tstamp_;
        State  state_;
        size_t state_change_cnt_;
    };

    typedef std::map<UUID, DelayedEntry> DelayedList;
    DelayedList delayed_list_;
    size_t      auto_evict_;

    // non-copyable
    Proto(const Proto&);
    void operator=(const Proto&);
};


#endif // EVS_PROTO_HPP<|MERGE_RESOLUTION|>--- conflicted
+++ resolved
@@ -173,12 +173,8 @@
     void set_join(const JoinMessage&, const UUID&);
     void set_leave(const LeaveMessage&, const UUID&);
     void send_leave(bool handle = true);
-<<<<<<< HEAD
-    void send_install();
+    void send_install(EVS_CALLER_ARG);
     void send_evict_list();
-=======
-    void send_install(EVS_CALLER_ARG);
->>>>>>> 15a33ef3
 
     void resend(const UUID&, const Range);
     void recover(const UUID&, const UUID&, const Range);
