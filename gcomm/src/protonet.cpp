/*
 * Copyright (C) 2009 Codership Oy <info@codership.com>
 *
 * $Id$
 */

#ifdef HAVE_ASIO_HPP
#include "asio_protonet.hpp"
#endif // HAVE_ASIO_HPP

#include "gcomm/util.hpp"
#include "gcomm/conf.hpp"

void gcomm::Protonet::insert(Protostack* pstack)
{
    log_debug << "insert pstack " << pstack;
    if (find(protos_.begin(), protos_.end(), pstack) != protos_.end())
    {
        gu_throw_fatal;
    }
    protos_.push_back(pstack);
}

void gcomm::Protonet::erase(Protostack* pstack)
{
    log_debug << "erase pstack " << pstack;
    std::deque<Protostack*>::iterator i;
    if ((i = find(protos_.begin(), protos_.end(), pstack)) == protos_.end())
    {
        gu_throw_fatal;
    }
    protos_.erase(i);
}

gu::datetime::Date gcomm::Protonet::handle_timers()
{
    Critical<Protonet> crit(*this);
    gu::datetime::Date next_time(gu::datetime::Date::max());
    {
        for (std::deque<Protostack*>::iterator i = protos_.begin();
             i != protos_.end();
             ++i)
        {
            next_time = std::min(next_time, (*i)->handle_timers());
        }
    }
    return next_time;
}

bool gcomm::Protonet::set_param(const std::string& key, const std::string& val)
{
    bool ret(false);
    for (std::deque<Protostack*>::iterator i(protos_.begin());
         i != protos_.end(); ++i)
    {
        ret |= (*i)->set_param(key, val);
    }
    return ret;
}


gcomm::Protonet* gcomm::Protonet::create(gu::Config& conf)
{
#ifdef HAVE_ASIO_HPP
    static const std::string& default_backend("asio");
#endif // HAVE_ASIO_HPP
    const std::string backend(conf.get(Conf::ProtonetBackend, default_backend));
    conf.set(Conf::ProtonetBackend, backend);

    const int version(conf.get<int>(Conf::ProtonetVersion, 0));
    conf.set(Conf::ProtonetVersion, version);

    if (version > max_version_)
    {
        gu_throw_error(EINVAL) << "invalid protonet version: " << version;
    }

    log_info << "protonet " << backend << " version " << version;
#ifdef HAVE_ASIO_HPP
    if (backend == "asio")
        return new AsioProtonet(conf, version);
#else
#error "No protonet backends defined"
#endif /* HAVE_ASIO_HPP */
    gu_throw_fatal << Conf::ProtonetBackend << " '" << backend
<<<<<<< HEAD
                   << "' not supported"; throw;
=======
                   << "' not supported";
    return 0; // keep compiler happy
>>>>>>> 3e8ae2c5
}<|MERGE_RESOLUTION|>--- conflicted
+++ resolved
@@ -83,10 +83,6 @@
 #error "No protonet backends defined"
 #endif /* HAVE_ASIO_HPP */
     gu_throw_fatal << Conf::ProtonetBackend << " '" << backend
-<<<<<<< HEAD
                    << "' not supported"; throw;
-=======
-                   << "' not supported";
     return 0; // keep compiler happy
->>>>>>> 3e8ae2c5
 }