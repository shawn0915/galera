/*
 * Copyright (C) 2009-2014 Codership Oy <info@codership.com>
 */

#ifdef PROFILE_EVS_PROTO
#define GCOMM_PROFILE 1
#else
#undef GCOMM_PROFILE
#endif // PROFILE_EVS_PROTO

#include "evs_proto.hpp"
#include "evs_message2.hpp"
#include "evs_input_map2.hpp"

#include "gcomm/transport.hpp"
#include "gcomm/conf.hpp"
#include "gcomm/util.hpp"

#include "defaults.hpp"

#include <cmath>

#include <stdexcept>
#include <algorithm>
#include <numeric>
#include <iterator>
#include <set>

using namespace std::rel_ops;

// Convenience macros for debug and info logging
#define evs_log_debug(__mask__)             \
    if ((debug_mask_ & (__mask__)) == 0) { } \
    else log_debug << self_string() << ": "

#define evs_log_info(__mask__)              \
    if ((info_mask_ & (__mask__)) == 0) { }  \
    else log_info << self_string() << ": "


// const int gcomm::evs::Proto::max_version_(GCOMM_EVS_MAX_VERSION);

gcomm::evs::Proto::Proto(gu::Config&    conf,
                         const UUID&    my_uuid,
                         SegmentId      segment,
                         const gu::URI& uri,
                         const size_t   mtu,
                         const View*    rst_view)
    :
    Protolay(conf),
    timers_(),
    version_(check_range(Conf::EvsVersion,
                         param<int>(conf, uri, Conf::EvsVersion, "0"),
                         0, max_version_ + 1)),
    debug_mask_(param<int>(conf, uri, Conf::EvsDebugLogMask, "0x1", std::hex)),
    info_mask_(param<int>(conf, uri, Conf::EvsInfoLogMask, "0x0", std::hex)),
    last_stats_report_(gu::datetime::Date::now()),
    collect_stats_(true),
    hs_agreed_("0.0,0.0001,0.00031623,0.001,0.0031623,0.01,0.031623,0.1,0.31623,1.,3.1623,10.,31.623"),
    hs_safe_("0.0,0.0001,0.00031623,0.001,0.0031623,0.01,0.031623,0.1,0.31623,1.,3.1623,10.,31.623"),
    hs_local_causal_("0.0,0.0001,0.00031623,0.001,0.0031623,0.01,0.031623,0.1,0.31623,1.,3.1623,10.,31.623"),
    safe_deliv_latency_(),
    send_queue_s_(0),
    n_send_queue_s_(0),
    sent_msgs_(7, 0),
    retrans_msgs_(0),
    recovered_msgs_(0),
    recvd_msgs_(7, 0),
    delivered_msgs_(O_LOCAL_CAUSAL + 1),
    send_user_prof_    ("send_user"),
    send_gap_prof_     ("send_gap"),
    send_join_prof_    ("send_join"),
    send_install_prof_ ("send_install"),
    send_leave_prof_   ("send_leave"),
    consistent_prof_   ("consistent"),
    consensus_prof_    ("consensus"),
    shift_to_prof_     ("shift_to"),
    input_map_prof_    ("input_map"),
    delivery_prof_     ("delivery"),
    delivering_(false),
    my_uuid_(my_uuid),
    segment_(segment),
    known_(),
    self_i_(),
    view_forget_timeout_(
        check_range(Conf::EvsViewForgetTimeout,
                    param<gu::datetime::Period>(
                        conf, uri, Conf::EvsViewForgetTimeout,
                        Defaults::EvsViewForgetTimeout),
                    gu::from_string<gu::datetime::Period>(
                        Defaults::EvsViewForgetTimeoutMin),
                    gu::datetime::Period::max())),
    inactive_timeout_(
        check_range(Conf::EvsInactiveTimeout,
                    param<gu::datetime::Period>(
                        conf, uri, Conf::EvsInactiveTimeout,
                        Defaults::EvsInactiveTimeout),
                    gu::from_string<gu::datetime::Period>(
                        Defaults::EvsInactiveTimeoutMin),
                    gu::datetime::Period::max())),
    suspect_timeout_(
        check_range(Conf::EvsSuspectTimeout,
                    param<gu::datetime::Period>(
                        conf, uri, Conf::EvsSuspectTimeout,
                        Defaults::EvsSuspectTimeout),
                    gu::from_string<gu::datetime::Period>(
                        Defaults::EvsSuspectTimeoutMin),
                    gu::datetime::Period::max())),
    inactive_check_period_(
        check_range(Conf::EvsInactiveCheckPeriod,
                    param<gu::datetime::Period>(
                        conf, uri, Conf::EvsInactiveCheckPeriod,
                        Defaults::EvsInactiveCheckPeriod),
                    gu::datetime::Period::min(),
                    suspect_timeout_/2 + 1)),
    retrans_period_(
        check_range(Conf::EvsKeepalivePeriod,
                    param<gu::datetime::Period>(
                        conf, uri, Conf::EvsKeepalivePeriod,
                        Defaults::EvsRetransPeriod),
                    gu::from_string<gu::datetime::Period>(
                        Defaults::EvsRetransPeriodMin),
                    suspect_timeout_/3 + 1)),
    install_timeout_(
        check_range(Conf::EvsInstallTimeout,
                    param<gu::datetime::Period>(
                        conf, uri, Conf::EvsInstallTimeout,
                        gu::to_string(inactive_timeout_/2)),
                    retrans_period_, inactive_timeout_ + 1)),
    join_retrans_period_(
        check_range(Conf::EvsJoinRetransPeriod,
                    param<gu::datetime::Period>(
                        conf, uri, Conf::EvsJoinRetransPeriod,
                        Defaults::EvsJoinRetransPeriod),
                    gu::from_string<gu::datetime::Period>(
                        Defaults::EvsRetransPeriodMin),
                    gu::datetime::Period::max())),
    stats_report_period_(
        check_range(Conf::EvsStatsReportPeriod,
                    param<gu::datetime::Period>(
                        conf, uri, Conf::EvsStatsReportPeriod,
                        Defaults::EvsStatsReportPeriod),
                    gu::from_string<gu::datetime::Period>(
                        Defaults::EvsStatsReportPeriodMin),
                    gu::datetime::Period::max())),
    causal_keepalive_period_(retrans_period_),
    delay_margin_(param<gu::datetime::Period>(
                      conf, uri, Conf::EvsDelayMargin,
                      Defaults::EvsDelayMargin)),
    delayed_keep_period_(param<gu::datetime::Period>(
                             conf, uri, Conf::EvsDelayedKeepPeriod,
                             Defaults::EvsDelayedKeepPeriod)),
    last_inactive_check_   (gu::datetime::Date::now()),
    last_causal_keepalive_ (gu::datetime::Date::now()),
    current_view_(ViewId(V_TRANS, my_uuid,
                         rst_view ? rst_view -> id().seq() + 1 : 0)),
    previous_view_(),
    previous_views_(),
    gather_views_(),
    input_map_(new InputMap()),
    causal_queue_(),
    consensus_(*this, known_, *input_map_, current_view_),
    install_message_(0),
    max_view_id_seq_(0),
    attempt_seq_(1),
    max_install_timeouts_(
        check_range(Conf::EvsMaxInstallTimeouts,
                    param<int>(conf, uri, Conf::EvsMaxInstallTimeouts,
                               Defaults::EvsMaxInstallTimeouts),
                    0, std::numeric_limits<int>::max())),
    install_timeout_count_(0),
    fifo_seq_(-1),
    last_sent_(-1),
    send_window_(
        check_range(Conf::EvsSendWindow,
                    param<seqno_t>(conf, uri, Conf::EvsSendWindow,
                                   Defaults::EvsSendWindow),
                    gu::from_string<seqno_t>(Defaults::EvsSendWindowMin),
                    std::numeric_limits<seqno_t>::max())),
    user_send_window_(
        check_range(Conf::EvsUserSendWindow,
                    param<seqno_t>(conf, uri, Conf::EvsUserSendWindow,
                                   Defaults::EvsUserSendWindow),
                    gu::from_string<seqno_t>(Defaults::EvsUserSendWindowMin),
                    send_window_ + 1)),
    output_(),
    send_buf_(),
    max_output_size_(128),
    mtu_(mtu),
    use_aggregate_(param<bool>(conf, uri, Conf::EvsUseAggregate, "true")),
    self_loopback_(false),
    state_(S_CLOSED),
    shift_to_rfcnt_(0),
    pending_leave_(false),
    isolation_end_(gu::datetime::Date::zero()),
    delayed_list_(),
    auto_evict_(param<size_t>(conf, uri, Conf::EvsAutoEvict,
                              Defaults::EvsAutoEvict))
{
    log_info << "EVS version " << version_;

    conf.set(Conf::EvsVersion, gu::to_string(version_));
    conf.set(Conf::EvsViewForgetTimeout, gu::to_string(view_forget_timeout_));
    conf.set(Conf::EvsSuspectTimeout, gu::to_string(suspect_timeout_));
    conf.set(Conf::EvsInactiveTimeout, gu::to_string(inactive_timeout_));
    conf.set(Conf::EvsKeepalivePeriod, gu::to_string(retrans_period_));
    conf.set(Conf::EvsInactiveCheckPeriod,
             gu::to_string(inactive_check_period_));
    conf.set(Conf::EvsJoinRetransPeriod, gu::to_string(join_retrans_period_));
    conf.set(Conf::EvsInstallTimeout, gu::to_string(install_timeout_));
    conf.set(Conf::EvsStatsReportPeriod, gu::to_string(stats_report_period_));
    conf.set(Conf::EvsCausalKeepalivePeriod,
             gu::to_string(causal_keepalive_period_));
    conf.set(Conf::EvsSendWindow, gu::to_string(send_window_));
    conf.set(Conf::EvsUserSendWindow, gu::to_string(user_send_window_));
    conf.set(Conf::EvsUseAggregate, gu::to_string(use_aggregate_));
    conf.set(Conf::EvsDebugLogMask, gu::to_string(debug_mask_, std::hex));
    conf.set(Conf::EvsInfoLogMask, gu::to_string(info_mask_, std::hex));
    conf.set(Conf::EvsMaxInstallTimeouts, gu::to_string(max_install_timeouts_));
    conf.set(Conf::EvsDelayMargin, gu::to_string(delay_margin_));
    conf.set(Conf::EvsDelayedKeepPeriod, gu::to_string(delayed_keep_period_));
    conf.set(Conf::EvsAutoEvict, gu::to_string(auto_evict_));
    //

    known_.insert_unique(
        std::make_pair(my_uuid_,
                       Node(inactive_timeout_, suspect_timeout_)));
    self_i_ = known_.begin();
    assert(NodeMap::value(self_i_).operational() == true);

    NodeMap::value(self_i_).set_index(0);
    input_map_->reset(1);
    current_view_.add_member(my_uuid_, segment_);
    // we don't need to store previous views, do we ?
    if (rst_view) {
        previous_view_ = *rst_view;
        previous_views_.insert(
            std::make_pair(rst_view -> id(), gu::datetime::Date::now()));
    }
    if (mtu_ != std::numeric_limits<size_t>::max())
    {
        send_buf_.reserve(mtu_);
    }
}


gcomm::evs::Proto::~Proto()
{
    output_.clear();
    delete install_message_;
    delete input_map_;
}


bool
gcomm::evs::Proto::set_param(const std::string& key, const std::string& val)
{
    if (key == gcomm::Conf::EvsSendWindow)
    {
        send_window_ = check_range(Conf::EvsSendWindow,
                                   gu::from_string<seqno_t>(val),
                                   user_send_window_,
                                   std::numeric_limits<seqno_t>::max());
        conf_.set(Conf::EvsSendWindow, gu::to_string(send_window_));
        return true;
    }
    else if (key == gcomm::Conf::EvsUserSendWindow)
    {
        user_send_window_ = check_range(
            Conf::EvsUserSendWindow,
            gu::from_string<seqno_t>(val),
            gu::from_string<seqno_t>(Defaults::EvsUserSendWindowMin),
            send_window_ + 1);
        conf_.set(Conf::EvsUserSendWindow, gu::to_string(user_send_window_));
        return true;
    }
    else if (key == gcomm::Conf::EvsMaxInstallTimeouts)
    {
        max_install_timeouts_ = check_range(
            Conf::EvsMaxInstallTimeouts,
            gu::from_string<int>(val),
            0, std::numeric_limits<int>::max());
        conf_.set(Conf::EvsMaxInstallTimeouts, gu::to_string(max_install_timeouts_));
        return true;
    }
    else if (key == Conf::EvsStatsReportPeriod)
    {
        stats_report_period_ = check_range(
            Conf::EvsStatsReportPeriod,
            gu::from_string<gu::datetime::Period>(val),
            gu::from_string<gu::datetime::Period>(Defaults::EvsStatsReportPeriodMin),
            gu::datetime::Period::max());
        conf_.set(Conf::EvsStatsReportPeriod, gu::to_string(stats_report_period_));
        reset_timer(T_STATS);
        return true;
    }
    else if (key == Conf::EvsInfoLogMask)
    {
        info_mask_ = gu::from_string<int>(val, std::hex);
        conf_.set(Conf::EvsInfoLogMask, gu::to_string<int>(info_mask_, std::hex));
        return true;
    }
    else if (key == Conf::EvsDebugLogMask)
    {
        debug_mask_ = gu::from_string<int>(val, std::hex);
        conf_.set(Conf::EvsDebugLogMask, gu::to_string<int>(debug_mask_, std::hex));
        return true;
    }
    else if (key == Conf::EvsSuspectTimeout)
    {
        suspect_timeout_ = check_range(
            Conf::EvsSuspectTimeout,
            gu::from_string<gu::datetime::Period>(val),
            gu::from_string<gu::datetime::Period>(Defaults::EvsSuspectTimeoutMin),
            gu::datetime::Period::max());
        conf_.set(Conf::EvsSuspectTimeout, gu::to_string(suspect_timeout_));
        for (NodeMap::iterator i(known_.begin()); i != known_.end(); ++i)
        {
            NodeMap::value(i).set_suspect_timeout(suspect_timeout_);
        }
        reset_timer(T_INACTIVITY);
        return true;
    }
    else if (key == Conf::EvsInactiveTimeout)
    {
        inactive_timeout_ = check_range(
            Conf::EvsInactiveTimeout,
            gu::from_string<gu::datetime::Period>(val),
            gu::from_string<gu::datetime::Period>(Defaults::EvsInactiveTimeoutMin),
            gu::datetime::Period::max());
        conf_.set(Conf::EvsInactiveTimeout, gu::to_string(inactive_timeout_));
        for (NodeMap::iterator i(known_.begin()); i != known_.end(); ++i)
        {
            NodeMap::value(i).set_inactive_timeout(inactive_timeout_);
        }
        reset_timer(T_INACTIVITY);
        return true;
    }
    else if (key == Conf::EvsKeepalivePeriod)
    {
        retrans_period_ = check_range(
            Conf::EvsKeepalivePeriod,
            gu::from_string<gu::datetime::Period>(val),
            gu::from_string<gu::datetime::Period>(Defaults::EvsRetransPeriodMin),
            gu::datetime::Period::max());
        conf_.set(Conf::EvsKeepalivePeriod, gu::to_string(retrans_period_));
        reset_timer(T_RETRANS);
        return true;
    }
    else if (key == Conf::EvsCausalKeepalivePeriod)
    {
        causal_keepalive_period_ = check_range(
            Conf::EvsCausalKeepalivePeriod,
            gu::from_string<gu::datetime::Period>(val),
            gu::datetime::Period(0),
            gu::datetime::Period::max());
        conf_.set(Conf::EvsCausalKeepalivePeriod,
                  gu::to_string(causal_keepalive_period_));
        // no timer reset here, causal keepalives don't rely on timer
        return true;
    }
    else if (key == Conf::EvsJoinRetransPeriod)
    {
        join_retrans_period_ = check_range(
            Conf::EvsJoinRetransPeriod,
            gu::from_string<gu::datetime::Period>(val),
            gu::from_string<gu::datetime::Period>(Defaults::EvsRetransPeriodMin),
            gu::datetime::Period::max());
        conf_.set(Conf::EvsJoinRetransPeriod, gu::to_string(join_retrans_period_));
        reset_timer(T_RETRANS);
        return true;
    }
    else if (key == Conf::EvsInstallTimeout)
    {
        install_timeout_ = check_range(
            Conf::EvsInstallTimeout,
            gu::from_string<gu::datetime::Period>(val),
            retrans_period_*2, inactive_timeout_ + 1);
        conf_.set(Conf::EvsInstallTimeout, gu::to_string(install_timeout_));
        reset_timer(T_INSTALL);
        return true;
    }
    else if (key == Conf::EvsUseAggregate)
    {
        use_aggregate_ = gu::from_string<bool>(val);
        conf_.set(Conf::EvsUseAggregate, gu::to_string(use_aggregate_));
        return true;
    }
    else if (key == Conf::EvsDelayMargin)
    {
        delay_margin_ = gu::from_string<gu::datetime::Period>(val);
        conf_.set(Conf::EvsDelayMargin, gu::to_string(delay_margin_));
        return true;
    }
    else if (key == Conf::EvsDelayedKeepPeriod)
    {
        delayed_keep_period_ = gu::from_string<gu::datetime::Period>(val);
        conf_.set(Conf::EvsDelayedKeepPeriod,
                  gu::to_string(delayed_keep_period_));
        return true;
    }
    else if (key == Conf::EvsEvict)
    {
        UUID uuid;
        std::istringstream is(val);
        uuid.read_stream(is);
        conf_.set(Conf::EvsEvict, val);

        if (uuid == UUID::nil())
        {
            Protolay::EvictList::const_iterator i, i_next;
            for (i = evict_list().begin(); i != evict_list().end(); i = i_next)
            {
                i_next = i, ++i_next;
                log_info << "unevicting " << Protolay::EvictList::key(i);
                unevict(Protolay::EvictList::key(i));
            }
        }
        else
        {
            log_info << "Evicting node " << uuid << " permanently from cluster";
            evict(uuid);
            if (state() == S_OPERATIONAL && current_view_.is_member(uuid) == true)
            {
                shift_to(S_GATHER, true);
            }
        }
        return true;
    }
    else if (key == Conf::EvsAutoEvict)
    {
        auto_evict_ = gu::from_string<size_t>(val);
        conf_.set(Conf::EvsAutoEvict, gu::to_string(auto_evict_));
        return true;
    }
    else if (key == Conf::EvsViewForgetTimeout ||
             key == Conf::EvsInactiveCheckPeriod)
    {
        gu_throw_error(EPERM) << "can't change value for '"
                              << key << "' during runtime";
    }
    return false;
}


void gcomm::evs::Proto::handle_get_status(gu::Status& status) const
{
    status.insert("evs_state", to_string(state_));
    status.insert("evs_repl_latency", safe_deliv_latency_.to_string());
    std::string delayed_list_str;
    for (DelayedList::const_iterator i(delayed_list_.begin());
         i != delayed_list_.end(); ++i)
    {
        if (is_evicted(i->first)              == false ||
            current_view_.is_member(i->first) == true)
        {
            delayed_list_str += i->first.full_str()
                + ":"
                + i->second.addr()
                + ":"
                + gu::to_string(i->second.state_change_cnt());
            delayed_list_str += ",";
        }
    }
    // Strip trailing comma
    if (delayed_list_str.empty() == false)
    {
        delayed_list_str.resize(delayed_list_str.size() - 1);
    }
    status.insert("evs_delayed", delayed_list_str);

    std::string evict_list_str;
    for (Protolay::EvictList::const_iterator i(evict_list().begin());
         i != evict_list().end(); )
    {
        evict_list_str += EvictList::key(i).full_str();
        if (++i != evict_list().end()) evict_list_str += ",";
    }
    status.insert("evs_evict_list", evict_list_str);

    if (info_mask_ & I_STATISTICS)
    {
        status.insert("evs_safe_hs", hs_safe_.to_string());
        status.insert("evs_causal_hs", hs_local_causal_.to_string());
        status.insert("evs_outq_avg",
                      gu::to_string(std::fabs(double(send_queue_s_)/
                                              double(n_send_queue_s_))));
        status.insert("evs_sent_user",
                      gu::to_string(sent_msgs_[Message::T_USER]));
        status.insert("evs_sent_delegate",
                      gu::to_string(sent_msgs_[Message::T_DELEGATE]));
        status.insert("evs_sent_gap",
                      gu::to_string(sent_msgs_[Message::T_GAP]));
        status.insert("evs_sent_join",
                      gu::to_string(sent_msgs_[Message::T_JOIN]));
        status.insert("evs_sent_install",
                      gu::to_string(sent_msgs_[Message::T_INSTALL]));
        status.insert("evs_sent_leave",
                      gu::to_string(sent_msgs_[Message::T_LEAVE]));
        status.insert("evs_retransmitted", gu::to_string(retrans_msgs_));
        status.insert("evs_recovered", gu::to_string(recovered_msgs_));
        status.insert("evs_deliv_safe",
                      gu::to_string(delivered_msgs_[O_SAFE]));
    }
}


std::ostream& gcomm::evs::operator<<(std::ostream& os, const Proto& p)
{
    os << "evs::proto("
       << p.self_string() << ", "
       << p.to_string(p.state()) << ") {\n";
    os << "current_view=" << p.current_view_ << ",\n";
    os << "input_map=" << *p.input_map_ << ",\n";
    os << "fifo_seq=" << p.fifo_seq_ << ",\n";
    os << "last_sent=" << p.last_sent_ << ",\n";
    os << "known:\n";
    for (NodeMap::const_iterator i(p.known_.begin()); i != p.known_.end(); ++i)
    {
        os << NodeMap::key(i) << " at "
           << p.get_address(NodeMap::key(i)) << "\n";
        os << NodeMap::value(i) << "\n";
    }
    if (p.install_message_ != 0)
        os << "install msg=" << *p.install_message_ << "\n";
    os << " }";
    return os;
}

std::string gcomm::evs::Proto::stats() const
{
    std::ostringstream os;
    os << "\n\tnodes " << current_view_.members().size();
    os << "\n\tagreed deliv hist {" << hs_agreed_ << "} ";
    os << "\n\tsafe deliv hist {" << hs_safe_ << "} ";
    os << "\n\tcaus deliv hist {" << hs_local_causal_ << "} ";
    os << "\n\toutq avg " << double(send_queue_s_)/double(n_send_queue_s_);
    os << "\n\tsent {";
    std::copy(sent_msgs_.begin(), sent_msgs_.end(),
         std::ostream_iterator<long long int>(os, ","));
    os << "}\n\tsent per sec {";
    const double norm(double(gu::datetime::Date::now().get_utc()
                             - last_stats_report_.get_utc())/gu::datetime::Sec);
    std::vector<double> result(7, norm);
    std::transform(sent_msgs_.begin(), sent_msgs_.end(),
                   result.begin(), result.begin(), std::divides<double>());
    std::copy(result.begin(), result.end(),
              std::ostream_iterator<double>(os, ","));
    os << "}\n\trecvd { ";
    std::copy(recvd_msgs_.begin(), recvd_msgs_.end(),
              std::ostream_iterator<long long int>(os, ","));
    os << "}\n\trecvd per sec {";
    std::fill(result.begin(), result.end(), norm);
    std::transform(recvd_msgs_.begin(), recvd_msgs_.end(),
                   result.begin(), result.begin(), std::divides<double>());
    std::copy(result.begin(), result.end(),
              std::ostream_iterator<double>(os, ","));
    os << "}\n\tretransmitted " << retrans_msgs_ << " ";
    os << "\n\trecovered " << recovered_msgs_;
    os << "\n\tdelivered {";
    std::copy(delivered_msgs_.begin(), delivered_msgs_.end(),
              std::ostream_iterator<long long int>(os, ", "));
    os << "}\n\teff(delivered/sent) " <<
        double(accumulate(delivered_msgs_.begin() + 1,
                          delivered_msgs_.begin() + O_SAFE + 1, 0))
        /double(accumulate(sent_msgs_.begin(), sent_msgs_.end(), 0));
    return os.str();
}

void gcomm::evs::Proto::reset_stats()
{
    hs_agreed_.clear();
    hs_safe_.clear();
    hs_local_causal_.clear();
    safe_deliv_latency_.clear();
    send_queue_s_ = 0;
    n_send_queue_s_ = 0;
    last_stats_report_ = gu::datetime::Date::now();
}


bool gcomm::evs::Proto::is_msg_from_previous_view(const Message& msg)
{
    ViewList::const_iterator i;
    if ((i = previous_views_.find(msg.source_view_id()))
        != previous_views_.end())
    {
        evs_log_debug(D_FOREIGN_MSGS) << " message " << msg
                                      << " from previous view " << i->first;
        return true;
    }

    // If node is in current view, check message source view seq, if it is
    // smaller than current view seq then the message is also from some
    // previous (but unknown to us) view
    NodeList::const_iterator ni(current_view_.members().find(msg.source()));
    if (ni != current_view_.members().end())
    {
        if (msg.source_view_id().seq() <
            current_view_.id().seq())
        {
            log_warn << "stale message from unknown origin " << msg;
            return true;
        }
    }

    return false;
}


void gcomm::evs::Proto::handle_inactivity_timer()
{
    gu_trace(check_inactive());
    gu_trace(cleanup_views());
    gu_trace(cleanup_evicted());
}


void gcomm::evs::Proto::handle_retrans_timer()
{
    evs_log_debug(D_TIMERS) << "retrans timer";
    if (state() == S_GATHER)
    {
        if (install_message_ != 0)
        {
            // Retransmit install message if representative and all commit
            // gaps have not been received yet.
            if (is_all_committed()         == false &&
                install_message_->source() == uuid())
            {
                evs_log_debug(D_INSTALL_MSGS) << "retrans install";
                gu::Buffer buf;
                install_message_->set_flags(
                    install_message_->flags() | Message::F_RETRANS);
                (void)serialize(*install_message_, buf);
                Datagram dg(buf);
                // Must not be sent as delegate, newly joining node
                // will filter them out in handle_msg().
                gu_trace(send_down(dg, ProtoDownMeta()));
            }
            evs_log_debug(D_GAP_MSGS) << "resend commit gap";
            // Resend commit gap
            gu_trace(send_gap(EVS_CALLER, UUID::nil(),
                              install_message_->install_view_id(),
                              Range(), true));
        }
        else
        {
            evs_log_debug(D_JOIN_MSGS) << "retrans join";
            gu_trace(send_join(true));
        }
    }
    else if (state() == S_INSTALL)
    {
        gcomm_assert(install_message_ != 0);
        gu_trace(send_gap(EVS_CALLER, UUID::nil(),
                          install_message_->install_view_id(),
                          Range(), true));
        gu_trace(send_gap(EVS_CALLER, UUID::nil(),
                          install_message_->install_view_id(),
                          Range()));
    }
    else if (state() == S_OPERATIONAL)
    {
        const seqno_t prev_last_sent(last_sent_);
        evs_log_debug(D_TIMERS) << "send user timer, last_sent=" << last_sent_;
        Datagram dg;
        gu_trace((void)send_user(dg, 0xff, O_DROP, -1, -1));
        if (prev_last_sent == last_sent_)
        {
            log_warn << "could not send keepalive";
        }
    }
    else if (state() == S_LEAVING)
    {
        evs_log_debug(D_TIMERS) << "send leave timer";
        profile_enter(send_leave_prof_);
        send_leave(false);
        profile_leave(send_leave_prof_);
    }
}

void gcomm::evs::Proto::isolate(gu::datetime::Period period)
{
    isolation_end_ = gu::datetime::Date::now() + period;
}


void gcomm::evs::Proto::handle_install_timer()
{
    gcomm_assert(state() == S_GATHER || state() == S_INSTALL);
    log_warn << self_string() << " install timer expired";

    bool is_cons(consensus_.is_consensus());
    bool is_repr(is_representative(uuid()));
    evs_log_info(I_STATE) << "before inspection:";
    evs_log_info(I_STATE) << "consensus: " << is_cons;
    evs_log_info(I_STATE) << "repr     : " << is_repr;
    evs_log_info(I_STATE) << "state dump for diagnosis:";
    std::cerr << *this << std::endl;

    if (install_timeout_count_ < max_install_timeouts_ )
    {
        // before reaching max_install_timeouts, declare only inconsistent
        // nodes as inactive
        for (NodeMap::iterator i = known_.begin(); i != known_.end(); ++i)
        {
            const UUID& node_uuid(NodeMap::key(i));
            const Node& node(NodeMap::value(i));
            if (node_uuid != uuid() &&
                (node.join_message() == 0 ||
                 consensus_.is_consistent(*node.join_message()) == false))
            {
                evs_log_info(I_STATE)
                    << " setting source " << NodeMap::key(i)
                    << " as inactive due to expired install timer";
                set_inactive(NodeMap::key(i));
            }
        }
    }
    else if (install_timeout_count_ == max_install_timeouts_)
    {
        // max install timeouts reached, declare all other nodes
        // as inactive
        for (NodeMap::iterator i = known_.begin(); i != known_.end(); ++i)
        {
            if (NodeMap::key(i) != uuid())
            {
                evs_log_info(I_STATE)
                    << " setting source " << NodeMap::key(i)
                    << " as inactive due to expired install timer";
                set_inactive(NodeMap::key(i));
            }
        }
        log_info << "max install timeouts reached, will isolate node "
                 << "for " << suspect_timeout_ + inactive_timeout_;
        isolate(suspect_timeout_ + inactive_timeout_);
    }
    else if (install_timeout_count_ > max_install_timeouts_)
    {
        log_info << "going to give up, state dump for diagnosis:";
        std::cerr << *this << std::endl;
        gu_throw_fatal << self_string()
                       << " failed to form singleton view after exceeding "
                       << "max_install_timeouts " << max_install_timeouts_
                       << ", giving up";
    }


    if (install_message_ != 0)
    {
        for (NodeMap::iterator i = known_.begin(); i != known_.end(); ++i)
        {
            if (NodeMap::value(i).committed() == false)
            {
                log_info << self_string() << " node " << NodeMap::key(i)
                         << " failed to commit for install message, "
                         << "declaring inactive";
                if (NodeMap::key(i) != uuid())
                {
                    set_inactive(NodeMap::key(i));
                }
            }
        }
    }
    else
    {
        log_info << "no install message received";
    }

    shift_to(S_GATHER, true);
    is_cons = consensus_.is_consensus();
    is_repr = is_representative(uuid());
    evs_log_info(I_STATE) << "after inspection:";
    evs_log_info(I_STATE) << "consensus: " << is_cons;
    evs_log_info(I_STATE) << "repr     : " << is_repr;
    if (is_cons == true && is_repr == true)
    {
        send_install(EVS_CALLER);
    }
    install_timeout_count_++;
}

void gcomm::evs::Proto::handle_stats_timer()
{
    reset_stats();
#ifdef GCOMM_PROFILE
    evs_log_info(I_PROFILING) << "\nprofiles:\n";
    evs_log_info(I_PROFILING) << send_user_prof_    << "\n";
    evs_log_info(I_PROFILING) << send_gap_prof_     << "\n";
    evs_log_info(I_PROFILING) << send_join_prof_    << "\n";
    evs_log_info(I_PROFILING) << send_install_prof_ << "\n";
    evs_log_info(I_PROFILING) << send_leave_prof_   << "\n";
    evs_log_info(I_PROFILING) << consistent_prof_   << "\n";
    evs_log_info(I_PROFILING) << consensus_prof_    << "\n";
    evs_log_info(I_PROFILING) << shift_to_prof_     << "\n";
    evs_log_info(I_PROFILING) << input_map_prof_    << "\n";
    evs_log_info(I_PROFILING) << delivery_prof_     << "\n";
#endif // GCOMM_PROFILE
}



class TimerSelectOp
{
public:
    TimerSelectOp(const gcomm::evs::Proto::Timer t_) : t(t_) { }
    bool operator()(const gcomm::evs::Proto::TimerList::value_type& vt) const
    {
        return (gcomm::evs::Proto::TimerList::value(vt) == t);
    }
private:
    gcomm::evs::Proto::Timer const t;
};


gu::datetime::Date gcomm::evs::Proto::next_expiration(const Timer t) const
{
    gcomm_assert(state() != S_CLOSED);
    gu::datetime::Date now(gu::datetime::Date::now());
    switch (t)
    {
    case T_INACTIVITY:
        return (now + inactive_check_period_);
    case T_RETRANS:
        switch (state())
        {
        case S_OPERATIONAL:
        case S_LEAVING:
            return (now + retrans_period_);
        case S_GATHER:
        case S_INSTALL:
            return (now + join_retrans_period_);
        default:
            gu_throw_fatal;
        }
    case T_INSTALL:

        switch (state())
        {
        case S_GATHER:
        case S_INSTALL:
            return (now + install_timeout_);
        default:
            return gu::datetime::Date::max();
        }
    case T_STATS:
        return (now + stats_report_period_);
    }
    gu_throw_fatal;
}


void timer_list_erase_by_type(gcomm::evs::Proto::TimerList& timer_list,
                              gcomm::evs::Proto::Timer timer)
{
    gcomm::evs::Proto::TimerList::iterator i, i_next;
    for (i = timer_list.begin(); i != timer_list.end(); i = i_next)
    {
        i_next = i, ++i_next;
        if (gcomm::evs::Proto::TimerList::value(i) == timer)
        {
            timer_list.erase(i);
        }
    }
}

void gcomm::evs::Proto::reset_timer(Timer t)
{
    timer_list_erase_by_type(timers_, t);
    timers_.insert(std::make_pair(next_expiration(t), t));
}

void gcomm::evs::Proto::cancel_timer(Timer t)
{
    timer_list_erase_by_type(timers_, t);
}

gu::datetime::Date gcomm::evs::Proto::handle_timers()
{
    gu::datetime::Date now(gu::datetime::Date::now());

    while (timers_.empty() == false &&
           TimerList::key(timers_.begin()) <= now)
    {
        Timer t(TimerList::value(timers_.begin()));
        timers_.erase(timers_.begin());
        switch (t)
        {
        case T_INACTIVITY:
            handle_inactivity_timer();
            break;
        case T_RETRANS:
            handle_retrans_timer();
            break;
        case T_INSTALL:
            handle_install_timer();
            break;
        case T_STATS:
            handle_stats_timer();
            break;
        }
        if (state() == S_CLOSED)
        {
            return gu::datetime::Date::max();
        }
        reset_timer(t);
    }

    if (timers_.empty() == true)
    {
        evs_log_debug(D_TIMERS) << "no timers set";
        return gu::datetime::Date::max();
    }
    return TimerList::key(timers_.begin());
}


void gcomm::evs::Proto::check_inactive()
{
    const gu::datetime::Date now(gu::datetime::Date::now());
    if (last_inactive_check_ + inactive_check_period_*3 < now)
    {
        log_warn << "last inactive check more than " << inactive_check_period_*3
                 << " ago (" << (now - last_inactive_check_)
                 << "), skipping check";
        last_inactive_check_ = now;
        return;
    }

    NodeMap::value(self_i_).set_tstamp(gu::datetime::Date::now());
    std::for_each(known_.begin(), known_.end(), InspectNode());

    bool has_inactive(false);
    size_t n_suspected(0);

    bool do_send_evict_list(false);
    for (NodeMap::iterator i = known_.begin(); i != known_.end(); ++i)
    {
        const UUID& node_uuid(NodeMap::key(i));
        Node& node(NodeMap::value(i));
        if (node_uuid                  != uuid()    &&
            (node.is_inactive()     == true      ||
             node.is_suspected()    == true           ))
        {
            if (node.operational() == true && node.is_inactive() == true)
            {
                log_info << self_string() << " detected inactive node: " << node_uuid;
            }
            else if (node.is_suspected() == true && node.is_inactive() == false)
            {
                log_info << self_string() << " suspecting node: " << node_uuid;
            }
            if (node.is_inactive() == true)
            {
                set_inactive(node_uuid);
            }
            if (node.is_suspected() == true && node.operational() == true)
            {
                ++n_suspected;
                if (node.join_message() == 0)
                {
                    log_info << self_string()
                             << " suspected node without join message, declaring inactive";
                    set_inactive(node_uuid);
                }
            }
            has_inactive = true;
        }

        DelayedList::iterator dli(delayed_list_.find(node_uuid));
        if (node.tstamp() + retrans_period_ + delay_margin_ <= now)
        {
            if (node.index() != std::numeric_limits<size_t>::max())
            {
                // Delayed node in group, check input map state and request
                // message recovery if necessary
                log_info << "Node tstamp " << node.tstamp() << " own tstamp "
                         << NodeMap::value(self_i_).tstamp();
                Range range(input_map_->range(node.index()));
                evs_log_info(I_STATE) << "delayed "
                                      << node_uuid << " requesting range "
                                      << Range(range.lu(), last_sent_);
                if (last_sent_ >= range.lu())
                {
                    // Request recovering message from all nodes (indicated
                    // by last arg) to increase probablity of receiving the
                    // message.
                    gu_trace(send_gap(node_uuid, current_view_.id(),
                                      Range(range.lu(), last_sent_),
                                      false, true));
                }
            }

            if (dli == delayed_list_.end())
            {
                delayed_list_.insert(
                    std::make_pair(node_uuid,
                                   DelayedEntry(get_address(node_uuid))));
            }
            else
            {
<<<<<<< HEAD
                dli->second.set_tstamp(now);
                dli->second.set_state(DelayedEntry::S_DELAYED,
                                      delayed_keep_period_, now);
                if (dli->second.state_change_cnt() > 1)
                {
                    do_send_evict_list = true;
                }
=======
                // Request recovering message from all nodes (indicated
                // by last arg) to increase probablity of receiving the
                // message.
                gu_trace(send_gap(EVS_CALLER, node_uuid, current_view_.id(),
                                  Range(range.lu(), last_sent_), false, true));
>>>>>>> 15a33ef3
            }
        }
        else if (dli != delayed_list_.end())
        {
            const size_t prev_cnt(dli->second.state_change_cnt());
            dli->second.set_state(DelayedEntry::S_OK,
                                  delayed_keep_period_, now);
            if (prev_cnt != dli->second.state_change_cnt())
            {
                dli->second.set_tstamp(now);
            }
            if (dli->second.state_change_cnt() > 1)
            {
                do_send_evict_list = true;
            }
        }
    }

    // Clean up delayed list and evict list messages
    {
        DelayedList::iterator i, i_next;
        for (i = delayed_list_.begin(); i != delayed_list_.end(); i = i_next)
        {
            i_next = i, ++i_next;
            // State change count has decayed back to zero
            // or node is already evicted and not in the current view
            // anymore.
            if ((i->second.state_change_cnt() == 0 &&
                 i->second.state() == DelayedEntry::S_OK) ||
                (is_evicted(i->first) == true &&
                 current_view_.is_member(i->first) == false))
            {
                delayed_list_.erase(i);
            }
        }
        for (NodeMap::iterator i(known_.begin()); i != known_.end(); ++i)
        {
            Node& node(NodeMap::value(i));
            const EvictListMessage* const elm(node.evict_list_message());
            if (elm != 0 && elm->tstamp() + delayed_keep_period_ < now)
            {
                log_info << "discarding expired elm from " << elm->source();
                node.set_evict_list_message(0);
            }
        }
    }

    if (do_send_evict_list == true && auto_evict_ > 0)
    {
        send_evict_list();
    }

    // All other nodes are under suspicion, set all others as inactive.
    // This will speed up recovery when this node has been isolated from
    // other group. Note that this should be done only if known size is
    // greater than 2 in order to avoid immediate split brain.
    if (known_.size() > 2 && n_suspected + 1 == known_.size())
    {
        for (NodeMap::iterator i = known_.begin(); i != known_.end(); ++i)
        {
            if (NodeMap::key(i) != uuid())
            {
                evs_log_info(I_STATE)
                    << " setting source " << NodeMap::key(i)
                    << " inactive (other nodes under suspicion)";
                set_inactive(NodeMap::key(i));
            }
        }
    }

    if (has_inactive == true && state() == S_OPERATIONAL)
    {
        profile_enter(shift_to_prof_);
        gu_trace(shift_to(S_GATHER, true));
        profile_leave(shift_to_prof_);
    }
    else if (has_inactive    == true &&
             state()     == S_LEAVING &&
             n_operational() == 1)
    {
        profile_enter(shift_to_prof_);
        gu_trace(shift_to(S_CLOSED));
        profile_leave(shift_to_prof_);
    }

    last_inactive_check_ = now;


    // Check if isolation period has ended
    if (isolation_end_ != gu::datetime::Date::zero() &&
        isolation_end_ <= now)
    {
        log_info << "ending isolation";
        isolation_end_ = gu::datetime::Date::zero();
    }
}


void gcomm::evs::Proto::set_inactive(const UUID& node_uuid)
{
    NodeMap::iterator i;
    gcomm_assert(node_uuid != uuid());
    gu_trace(i = known_.find_checked(node_uuid));
    evs_log_debug(D_STATE) << "setting " << node_uuid << " inactive";
    Node& node(NodeMap::value(i));
    node.set_tstamp(gu::datetime::Date::zero());
    node.set_join_message(0);
    // node.set_leave_message(0);
    node.set_operational(false);
}


bool gcomm::evs::Proto::is_inactive(const UUID& uuid) const
{
    NodeMap::const_iterator i;
    gu_trace(i = known_.find_checked(uuid));
    const Node& node(NodeMap::value(i));
    return (node.operational() == false);
}

void gcomm::evs::Proto::cleanup_foreign(const InstallMessage& im)
{
    NodeMap::iterator i, i_next;
    for (i = known_.begin(); i != known_.end(); i = i_next)
    {
        const UUID& uuid(NodeMap::key(i));
        i_next = i, ++i_next;
        const MessageNodeList::const_iterator mni(im.node_list().find(uuid));
        if (mni == im.node_list().end() ||
            MessageNodeList::value(mni).operational() == false)
        {
            known_.erase(i);
        }
    }
}

void gcomm::evs::Proto::cleanup_views()
{
    gu::datetime::Date now(gu::datetime::Date::now());

    ViewList::iterator i, i_next;
    for (i = previous_views_.begin(); i != previous_views_.end(); i = i_next)
    {
        i_next = i, ++i_next;
        if (i->second + view_forget_timeout_ <= now)
        {
            evs_log_debug(D_STATE) << " erasing view: " << i->first;
            previous_views_.erase(i);
        }
    }
}

void gcomm::evs::Proto::cleanup_evicted()
{
    gu::datetime::Date now(gu::datetime::Date::now());
    Protolay::EvictList::const_iterator i, i_next;
    for (i = evict_list().begin(); i != evict_list().end(); i = i_next)
    {
        i_next = i, ++i_next;
        if (Protolay::EvictList::value(i) + view_forget_timeout_ <= now)
        {
            log_info << "unevicting " << Protolay::EvictList::key(i);
            unevict(Protolay::EvictList::key(i));
        }
    }
}

size_t gcomm::evs::Proto::n_operational() const
{
    NodeMap::const_iterator i;
    size_t ret = 0;
    for (i = known_.begin(); i != known_.end(); ++i) {
        if (i->second.operational() == true)
            ret++;
    }
    return ret;
}

void gcomm::evs::Proto::deliver_reg_view(const InstallMessage& im,
                                         const View& prev_view)
{

    View view(im.install_view_id());
    for (MessageNodeList::const_iterator i(im.node_list().begin());
         i != im.node_list().end(); ++i)
    {
        const UUID& uuid(MessageNodeList::key(i));
        const MessageNode& mn(MessageNodeList::value(i));

        // 1) Operational nodes will be members of new view
        // 2) Operational nodes that were not present in previous
        //    view are going also to joined set
        // 3) Leaving nodes go to left set
        // 4) All other nodes present in previous view but not in
        //    member of left set are considered partitioned
        if (mn.operational() == true)
        {
            view.add_member(uuid, mn.segment());
            if (prev_view.is_member(uuid) == false)
            {
                view.add_joined(uuid, mn.segment());
            }
        }
        else if (mn.leaving() == true)
        {
            view.add_left(uuid, mn.segment());
        }
        else
        {
            // Partitioned set is constructed after this loop
        }

        // If node has been evicted, it should have been added to
        // evicted list via JOIN messages.
        assert(mn.evicted() == false || is_evicted(uuid) == true);
    }

    // Loop over previous view and add each node not in new view
    // member of left set as partitioned.
    for (NodeList::const_iterator i(prev_view.members().begin());
         i != prev_view.members().end(); ++i)
    {
        const UUID& uuid(NodeList::key(i));
        const gcomm::Node& mn(NodeList::value(i));
        if (view.is_member(uuid)  == false &&
            view.is_leaving(uuid) == false)
        {
            view.add_partitioned(uuid, mn.segment());
        }
    }

    evs_log_info(I_VIEWS) << "delivering view " << view;

    // This node must be a member of the view it delivers and
    // view id UUID must be of one of the members.
    gcomm_assert(view.is_member(uuid()) == true);
    gcomm_assert(view.is_member(view.id().uuid()) == true)
        << "view id UUID " << view.id().uuid()
        << " not found from reg view members "
        << view.members()
        << " must abort to avoid possibility of two groups "
        << "with the same view id";

    set_stable_view(view);
    ProtoUpMeta up_meta(UUID::nil(), ViewId(), &view);
    send_up(Datagram(), up_meta);
}

void gcomm::evs::Proto::deliver_trans_view(const InstallMessage& im,
                                           const View& curr_view)
{

    // Trans view is intersection of members in curr_view
    // and members going to be in the next view that come from
    // curr_view according to install message

    View view(ViewId(V_TRANS,
                     curr_view.id().uuid(),
                     curr_view.id().seq()));

    for (MessageNodeList::const_iterator i(im.node_list().begin());
         i != im.node_list().end(); ++i)
    {
        const UUID& uuid(MessageNodeList::key(i));
        const MessageNode& mn(MessageNodeList::value(i));

        if (curr_view.id()            == mn.view_id() &&
            curr_view.is_member(uuid) == true)
        {
            // 1) Operational nodes go to next view
            // 2) Leaving nodes go to left set
            // 3) All other nodes present in previous view but not in
            //    member of left set are considered partitioned
            if (mn.operational() == true)
            {
                view.add_member(uuid, mn.segment());
            }
            else if (mn.leaving() == true)
            {
                view.add_left(uuid, mn.segment());
            }
            else
            {
                // Partitioned set is constructed after this loop
            }
        }
    }

    // Loop over current view and add each node not in new view
    // member of left set as partitioned.
    for (NodeList::const_iterator i(curr_view.members().begin());
         i != curr_view.members().end(); ++i)
    {
        const UUID& uuid(NodeList::key(i));
        const gcomm::Node& mn(NodeList::value(i));

        if (view.is_member(uuid)  == false &&
            view.is_leaving(uuid) == false)
        {
            view.add_partitioned(uuid, mn.segment());
        }
    }

    // This node must be a member of the view it delivers and
    // if the view is the last transitional, view must have
    // exactly one member and no-one in left set.
    gcomm_assert(view.is_member(uuid()) == true);

    evs_log_info(I_VIEWS) << " delivering view " << view;

    ProtoUpMeta up_meta(UUID::nil(), ViewId(), &view);
    gu_trace(send_up(Datagram(), up_meta));
}


void gcomm::evs::Proto::deliver_empty_view()
{
    View view(V_REG);

    evs_log_info(I_VIEWS) << "delivering view " << view;

    ProtoUpMeta up_meta(UUID::nil(), ViewId(), &view);
    send_up(Datagram(), up_meta);
}


void gcomm::evs::Proto::setall_committed(bool val)
{
    for (NodeMap::iterator i = known_.begin(); i != known_.end(); ++i)
    {
        NodeMap::value(i).set_committed(val);
    }
}

// Check if commit gaps from all known nodes found from install message have
// been seen.
bool gcomm::evs::Proto::is_all_committed() const
{
    gcomm_assert(install_message_ != 0);
    for (NodeMap::const_iterator i(known_.begin()); i != known_.end(); ++i)
    {
        const UUID& uuid(NodeMap::key(i));
        const Node& inst(NodeMap::value(i));
        if (install_message_->node_list().find(uuid) !=
            install_message_->node_list().end()               &&
            inst.operational()                        == true &&
            inst.committed()                          == false)
        {
            return false;
        }
    }
    return true;
}

void gcomm::evs::Proto::setall_installed(bool val)
{
    for (NodeMap::iterator i = known_.begin(); i != known_.end(); ++i)
    {
        NodeMap::value(i).set_installed(val);
    }
}

// Check if gaps from new view from all known nodes found from install
// message have been seen.
bool gcomm::evs::Proto::is_all_installed() const
{
    gcomm_assert(install_message_ != 0);
    for (NodeMap::const_iterator i = known_.begin(); i != known_.end(); ++i)
    {
        const UUID& uuid(NodeMap::key(i));
        const Node& inst(NodeMap::value(i));
        if (install_message_->node_list().find(uuid) !=
            install_message_->node_list().end()              &&
            inst.operational()                       == true &&
            inst.installed()                         == false)
        {
            return false;
        }
    }
    return true;
}

void gcomm::evs::Proto::cleanup_joins()
{
    for (NodeMap::iterator i = known_.begin(); i != known_.end(); ++i)
    {
        NodeMap::value(i).set_join_message(0);
    }
}

bool gcomm::evs::Proto::is_representative(const UUID& uuid) const
{
    for (NodeMap::const_iterator i = known_.begin(); i != known_.end(); ++i)
    {
        if (NodeMap::value(i).operational() == true &&
            NodeMap::value(i).is_inactive() == false)
        {
            assert(NodeMap::value(i).leave_message() == 0);
            if (NodeMap::value(i).leave_message() != 0)
            {
                log_warn << "operational node " << NodeMap::key(i)
                         << " with leave message: " << NodeMap::value(i);
                continue;
            }
            return (uuid == NodeMap::key(i));
        }
    }

    return false;
}

bool gcomm::evs::Proto::is_all_suspected(const UUID& uuid) const
{
    for (NodeMap::const_iterator i = known_.begin(); i != known_.end(); ++i)
    {
        const Node& node(NodeMap::value(i));
        if (node.operational() == true) {
            const JoinMessage* jm(node.join_message());
            if (!jm) return false;
            const MessageNodeList::const_iterator j(jm->node_list().find(uuid));
            if (!(j != jm->node_list().end() &&
                  MessageNodeList::value(j).suspected()))
                return false;
        }
    }
    return true;
}



/////////////////////////////////////////////////////////////////////////////
// Message sending
/////////////////////////////////////////////////////////////////////////////




bool gcomm::evs::Proto::is_flow_control(const seqno_t seq, const seqno_t win) const
{
    gcomm_assert(seq != -1 && win != -1);

    const seqno_t base(input_map_->safe_seq());
    if (seq > base + win)
    {
        return true;
    }
    return false;
}

int gcomm::evs::Proto::send_user(Datagram& dg,
                                 uint8_t const user_type,
                                 Order  const order,
                                 seqno_t const win,
                                 seqno_t const up_to_seqno,
                                 size_t const n_aggregated)
{
    assert(state() == S_LEAVING ||
           state() == S_GATHER ||
           state() == S_OPERATIONAL);
    assert(dg.offset() == 0);
    assert(n_aggregated == 1 || output_.size() >= n_aggregated);

    gcomm_assert(up_to_seqno == -1 || up_to_seqno >= last_sent_);
    gcomm_assert(up_to_seqno == -1 || win == -1);

    int ret;
    const seqno_t seq(last_sent_ + 1);

    if (win                       != -1   &&
        is_flow_control(seq, win) == true)
    {
        return EAGAIN;
    }

    // seq_range max 0xff because of Message seq_range_ field limitation
    seqno_t seq_range(
        std::min(up_to_seqno == -1 ? 0 : up_to_seqno - seq,
                 evs::seqno_t(0xff)));
    seqno_t last_msg_seq(seq + seq_range);
    uint8_t flags;

    // If output queue wont contain messages after this patch,
    // up_to_seqno is given (msg completion) or flow contol would kick in
    // at next batch, don't set F_MSG_MORE.
    if (output_.size() <= n_aggregated ||
        up_to_seqno != -1 ||
        (win != -1 && is_flow_control(last_msg_seq + 1, win) == true))
    {
        flags = 0;
    }
    else
    {
        flags = Message::F_MSG_MORE;
    }
    if (n_aggregated > 1)
    {
        flags |= Message::F_AGGREGATE;
    }

    // Maximize seq range in the case next message batch won't be sent
    // immediately.
    if ((flags & Message::F_MSG_MORE) == 0 && up_to_seqno == -1)
    {
        seq_range = input_map_->max_hs() - seq;
        seq_range = std::max(static_cast<seqno_t>(0), seq_range);
        seq_range = std::min(static_cast<seqno_t>(0xff), seq_range);
        if (seq_range != 0)
        {
            log_debug << "adjusted seq range to: " << seq_range;
            last_msg_seq = seq + seq_range;
        }
    }

    gcomm_assert(last_msg_seq >= seq && last_msg_seq - seq <= 0xff);
    gcomm_assert(seq_range >= 0 && seq_range <= 0xff);

    UserMessage msg(version_,
                    uuid(),
                    current_view_.id(),
                    seq,
                    input_map_->aru_seq(),
                    seq_range,
                    order,
                    ++fifo_seq_,
                    user_type,
                    flags);

    // Insert first to input map to determine correct aru seq
    Range range;
    gu_trace(range = input_map_->insert(NodeMap::value(self_i_).index(),
                                       msg, dg));

    gcomm_assert(range.hs() == last_msg_seq)
        << msg << " " << *input_map_ << " " << *this;

    last_sent_ = last_msg_seq;
    assert(range.hs() == last_sent_);

    update_im_safe_seq(NodeMap::value(self_i_).index(),
                       input_map_->aru_seq());

    msg.set_aru_seq(input_map_->aru_seq());
    evs_log_debug(D_USER_MSGS) << " sending " << msg;
    gu_trace(push_header(msg, dg));
    if ((ret = send_down(dg, ProtoDownMeta())) != 0)
    {
        log_debug << "send failed: "  << strerror(ret);
    }
    gu_trace(pop_header(msg, dg));
    sent_msgs_[Message::T_USER]++;

    if (delivering_ == false && input_map_->has_deliverables() == true)
    {
        gu_trace(deliver());
    }
    gu_trace(deliver_local());
    return 0;
}

size_t gcomm::evs::Proto::aggregate_len() const
{
    bool is_aggregate(false);
    size_t ret(0);
    AggregateMessage am;
    std::deque<std::pair<Datagram, ProtoDownMeta> >::const_iterator
        i(output_.begin());
    const Order ord(i->second.order());
    ret += i->first.len() + am.serial_size();
    for (++i; i != output_.end() && i->second.order() == ord; ++i)
    {
        if (ret + i->first.len() + am.serial_size() <= mtu())
        {
            ret += i->first.len() + am.serial_size();
            is_aggregate = true;
        }
        else
        {
            break;
        }
    }
    evs_log_debug(D_USER_MSGS) << "is aggregate " << is_aggregate << " ret " << ret;
    return (is_aggregate == true ? ret : 0);
}

int gcomm::evs::Proto::send_user(const seqno_t win)
{
    gcomm_assert(output_.empty() == false);
    gcomm_assert(state() == S_OPERATIONAL);
    gcomm_assert(win <= send_window_);
    int ret;
    size_t alen;
    if (use_aggregate_ == true && (alen = aggregate_len()) > 0)
    {
        // Messages can be aggregated into single message
        send_buf_.resize(alen);
        size_t offset(0);
        size_t n(0);

        std::deque<std::pair<Datagram, ProtoDownMeta> >::iterator
            i(output_.begin());
        Order ord(i->second.order());
        while ((alen > 0 && i != output_.end()))
        {
            const Datagram& dg(i->first);
            const ProtoDownMeta dm(i->second);
            AggregateMessage am(0, dg.len(), dm.user_type());
            gcomm_assert(alen >= dg.len() + am.serial_size());

            gu_trace(offset = am.serialize(&send_buf_[0],
                                           send_buf_.size(), offset));
            std::copy(dg.header() + dg.header_offset(),
                      dg.header() + dg.header_size(),
                      &send_buf_[0] + offset);
            offset += (dg.header_len());
            std::copy(dg.payload().begin(), dg.payload().end(),
                      &send_buf_[0] + offset);
            offset += dg.payload().size();
            alen -= dg.len() + am.serial_size();
            ++n;
            ++i;
        }
        Datagram dg(gu::SharedBuffer(new gu::Buffer(send_buf_.begin(),
                                                        send_buf_.end())));
        if ((ret = send_user(dg, 0xff, ord, win, -1, n)) == 0)
        {
            while (n-- > 0)
            {
                output_.pop_front();
            }
        }
    }
    else
    {
        std::pair<Datagram, ProtoDownMeta> wb(output_.front());
        if ((ret = send_user(wb.first,
                             wb.second.user_type(),
                             wb.second.order(),
                             win,
                             -1)) == 0)
        {
            output_.pop_front();
        }
    }
    return ret;
}


void gcomm::evs::Proto::complete_user(const seqno_t high_seq)
{
    gcomm_assert(state() == S_OPERATIONAL || state() == S_GATHER);

    evs_log_debug(D_USER_MSGS) << "completing seqno to " << high_seq;;

    Datagram wb;
    int err;
    profile_enter(send_user_prof_);
    err = send_user(wb, 0xff, O_DROP, -1, high_seq);
    profile_leave(send_user_prof_);
    if (err != 0)
    {
        log_debug << "failed to send completing msg " << strerror(err)
                  << " seq=" << high_seq << " send_window=" << send_window_
                  << " last_sent=" << last_sent_;
    }

}


int gcomm::evs::Proto::send_delegate(Datagram& wb)
{
    DelegateMessage dm(version_, uuid(), current_view_.id(),
                       ++fifo_seq_);
    push_header(dm, wb);
    int ret = send_down(wb, ProtoDownMeta());
    pop_header(dm, wb);
    sent_msgs_[Message::T_DELEGATE]++;
    return ret;
}


void gcomm::evs::Proto::send_gap(EVS_CALLER_ARG,
                                 const UUID&   range_uuid,
                                 const ViewId& source_view_id,
                                 const Range   range,
                                 const bool    commit,
                                 const bool    req_all)
{
    gcomm_assert((commit == false && source_view_id == current_view_.id())
                 || install_message_ != 0);
    // TODO: Investigate if gap sending can be somehow limited,
    // message loss happen most probably during congestion and
    // flooding network with gap messages won't probably make
    // conditions better

    uint8_t flags(0);
    if (commit == true) flags |= Message::F_COMMIT;
    if (req_all) flags |= Message::F_RETRANS;

    GapMessage gm(version_,
                  uuid(),
                  source_view_id,
                  (source_view_id == current_view_.id() ? last_sent_ :
                   (commit == true ? install_message_->fifo_seq() : -1)),
                  (source_view_id == current_view_.id() ?
                   input_map_->aru_seq() : -1),
                  ++fifo_seq_,
                  range_uuid,
                  range,
                  flags);

    evs_log_debug(D_GAP_MSGS) << EVS_LOG_METHOD << gm;
    gu::Buffer buf;
    serialize(gm, buf);
    Datagram dg(buf);
    int err = send_down(dg, ProtoDownMeta());
    if (err != 0)
    {
        log_debug << "send failed: " << strerror(err);
    }
    sent_msgs_[Message::T_GAP]++;
    gu_trace(handle_gap(gm, self_i_));
}


void gcomm::evs::Proto::populate_node_list(MessageNodeList* node_list) const
{
    for (NodeMap::const_iterator i = known_.begin(); i != known_.end(); ++i)
    {
        const UUID& node_uuid(NodeMap::key(i));
        const Node& node(NodeMap::value(i));
        MessageNode mnode(node.operational(), node.suspected(),
                          is_evicted(node_uuid));
        if (node_uuid != uuid())
        {
            const JoinMessage* jm(node.join_message());
            const LeaveMessage* lm(node.leave_message());

            //
            if (jm != 0)
            {
                const ViewId& nsv(jm->source_view_id());
                const MessageNode& mn(MessageNodeList::value(jm->node_list().find_checked(node_uuid)));
                mnode = MessageNode(node.operational(),
                                    node.is_suspected(),
                                    node.segment(),
                                    is_evicted(node_uuid),
                                    -1,
                                    jm->source_view_id(),
                                    (nsv == current_view_.id() ?
                                     input_map_->safe_seq(node.index()) :
                                     mn.safe_seq()),
                                    (nsv == current_view_.id() ?
                                     input_map_->range(node.index()) :
                                     mn.im_range()));
            }
            else if (lm != 0)
            {
                const ViewId& nsv(lm->source_view_id());
                mnode = MessageNode(node.operational(),
                                    node.is_suspected(),
                                    node.segment(),
                                    is_evicted(node_uuid),
                                    lm->seq(),
                                    nsv,
                                    (nsv == current_view_.id() ?
                                     input_map_->safe_seq(node.index()) :
                                     -1),
                                    (nsv == current_view_.id() ?
                                     input_map_->range(node.index()) :
                                     Range()));
            }
            else if (current_view_.is_member(node_uuid) == true)
            {
                mnode = MessageNode(node.operational(),
                                    node.is_suspected(),
                                    node.segment(),
                                    is_evicted(node_uuid),
                                    -1,
                                    current_view_.id(),
                                    input_map_->safe_seq(node.index()),
                                    input_map_->range(node.index()));
            }
        }
        else
        {
            mnode = MessageNode(true,
                                false,
                                node.segment(),
                                is_evicted(node_uuid),
                                -1,
                                current_view_.id(),
                                input_map_->safe_seq(node.index()),
                                input_map_->range(node.index()));
        }
        gu_trace((void)node_list->insert_unique(std::make_pair(node_uuid, mnode)));
    }

    // Iterate over evicted_list and add evicted nodes not yet in node list.
    for (Protolay::EvictList::const_iterator i(evict_list().begin());
         i != evict_list().end(); ++i)
    {
        if (node_list->find(Protolay::EvictList::key(i)) == node_list->end())
        {
            MessageNode mnode(false, false, true);
            gu_trace((void)node_list->insert_unique(
                         std::make_pair(Protolay::EvictList::key(i), mnode)));
        }
    }

    evs_log_debug(D_CONSENSUS) << "populate node list:\n" << *node_list;
}

const gcomm::evs::JoinMessage& gcomm::evs::Proto::create_join()
{

    MessageNodeList node_list;

    gu_trace(populate_node_list(&node_list));
    JoinMessage jm(version_,
                   uuid(),
                   current_view_.id(),
                   input_map_->safe_seq(),
                   input_map_->aru_seq(),
                   ++fifo_seq_,
                   node_list);
    NodeMap::value(self_i_).set_join_message(&jm);

    evs_log_debug(D_JOIN_MSGS) << " created join message " << jm;

    return *NodeMap::value(self_i_).join_message();
}


void gcomm::evs::Proto::set_join(const JoinMessage& jm, const UUID& source)
{
    NodeMap::iterator i;
    gu_trace(i = known_.find_checked(source));
    NodeMap::value(i).set_join_message(&jm);;
}


void gcomm::evs::Proto::set_leave(const LeaveMessage& lm, const UUID& source)
{
    NodeMap::iterator i;
    gu_trace(i = known_.find_checked(source));
    Node& inst(NodeMap::value(i));

    if (inst.leave_message())
    {
        evs_log_debug(D_LEAVE_MSGS) << "Duplicate leave:\told: "
                                    << *inst.leave_message()
                                    << "\tnew: " << lm;
    }
    else
    {
        inst.set_leave_message(&lm);
    }
}


void gcomm::evs::Proto::send_join(bool handle)
{
    assert(output_.empty() == true);

    JoinMessage jm(create_join());

    gu::Buffer buf;
    serialize(jm, buf);
    Datagram dg(buf);
    int err = send_down(dg, ProtoDownMeta());

    if (err != 0)
    {
        log_debug << "send failed: " << strerror(err);
    }
    sent_msgs_[Message::T_JOIN]++;
    if (handle == true)
    {
        handle_join(jm, self_i_);
    }
}


void gcomm::evs::Proto::send_leave(bool handle)
{
    gcomm_assert(state() == S_LEAVING);

    // If no messages have been sent, generate one dummy to
    // trigger message acknowledgement mechanism
    if (last_sent_ == -1 && output_.empty() == true)
    {
        Datagram wb;
        gu_trace(send_user(wb, 0xff, O_DROP, -1, -1));
    }

    /* Move all pending messages from output to input map */
    while (output_.empty() == false)
    {
        std::pair<Datagram, ProtoDownMeta> wb = output_.front();
        if (send_user(wb.first,
                      wb.second.user_type(),
                      wb.second.order(),
                      -1, -1) != 0)
        {
            gu_throw_fatal << "send_user() failed";
        }
        output_.pop_front();
    }


    LeaveMessage lm(version_,
                    uuid(),
                    current_view_.id(),
                    last_sent_,
                    input_map_->aru_seq(),
                    ++fifo_seq_);

    evs_log_debug(D_LEAVE_MSGS) << "sending leave msg " << lm;

    gu::Buffer buf;
    serialize(lm, buf);
    Datagram dg(buf);
    int err = send_down(dg, ProtoDownMeta());
    if (err != 0)
    {
        log_debug << "send failed " << strerror(err);
    }

    sent_msgs_[Message::T_LEAVE]++;

    if (handle == true)
    {
        handle_leave(lm, self_i_);
    }
}


struct ViewIdCmp
{
    bool operator()(const gcomm::evs::NodeMap::value_type& a,
                    const gcomm::evs::NodeMap::value_type& b) const
    {
        using gcomm::evs::NodeMap;
        gcomm_assert(NodeMap::value(a).join_message() != 0 &&
                     NodeMap::value(b).join_message() != 0);
        return (NodeMap::value(a).join_message()->source_view_id().seq() <
                NodeMap::value(b).join_message()->source_view_id().seq());

    }
};


void gcomm::evs::Proto::send_install(EVS_CALLER_ARG)
{
    gcomm_assert(consensus_.is_consensus() == true &&
                 is_representative(uuid()) == true) << *this;

    NodeMap oper_list;
    for_each(known_.begin(), known_.end(), OperationalSelect(oper_list));
    NodeMap::const_iterator max_node =
        max_element(oper_list.begin(), oper_list.end(), ViewIdCmp());

    max_view_id_seq_ =
        std::max(max_view_id_seq_,
                 NodeMap::value(max_node).join_message()->source_view_id().seq());

    MessageNodeList node_list;
    populate_node_list(&node_list);

    InstallMessage imsg(version_,
                        uuid(),
                        current_view_.id(),
                        ViewId(V_REG, uuid(), max_view_id_seq_ + attempt_seq_),
                        input_map_->safe_seq(),
                        input_map_->aru_seq(),
                        ++fifo_seq_,
                        node_list);
    ++attempt_seq_;
    evs_log_debug(D_INSTALL_MSGS) << EVS_LOG_METHOD << imsg;
    evs_log_info(I_STATE) << "sending install message" << imsg;
    gcomm_assert(consensus_.is_consistent(imsg));

    gu::Buffer buf;
    serialize(imsg, buf);
    Datagram dg(buf);
    int err = send_down(dg, ProtoDownMeta());
    if (err != 0)
    {
        log_debug << "send failed: " << strerror(err);
    }

    sent_msgs_[Message::T_INSTALL]++;
    handle_install(imsg, self_i_);
}


void gcomm::evs::Proto::send_evict_list()
{
    EvictListMessage elm(version_, uuid(), current_view_.id(), ++fifo_seq_);
    for (DelayedList::const_iterator i(delayed_list_.begin());
         i != delayed_list_.end(); ++i)
    {
        elm.add(i->first, i->second.state_change_cnt());
    }
    gu::Buffer buf;
    serialize(elm, buf);
    Datagram dg(buf);
    (void)send_down(dg, ProtoDownMeta());
    handle_evict_list(elm, self_i_);
}

void gcomm::evs::Proto::resend(const UUID& gap_source, const Range range)
{
    gcomm_assert(gap_source != uuid());
    gcomm_assert(range.lu() <= range.hs()) <<
        "lu (" << range.lu() << ") > hs(" << range.hs() << ")";

    if (range.lu() <= input_map_->safe_seq())
    {
        evs_log_debug(D_RETRANS) << self_string() << "lu (" << range.lu()
                                 << ") <= safe_seq("
                                 << input_map_->safe_seq()
                                 << "), can't recover message";
        return;
    }

    evs_log_debug(D_RETRANS) << " retrans requested by "
                             << gap_source
                             << " "
                             << range.lu() << " -> "
                             << range.hs();

    seqno_t seq(range.lu());
    while (seq <= range.hs())
    {
        InputMap::iterator msg_i = input_map_->find(NodeMap::value(self_i_).index(), seq);
        if (msg_i == input_map_->end())
        {
            gu_trace(msg_i = input_map_->recover(NodeMap::value(self_i_).index(), seq));
        }

        const UserMessage& msg(InputMapMsgIndex::value(msg_i).msg());
        gcomm_assert(msg.source() == uuid());
        Datagram rb(InputMapMsgIndex::value(msg_i).rb());
        assert(rb.offset() == 0);

        UserMessage um(msg.version(),
                       msg.source(),
                       msg.source_view_id(),
                       msg.seq(),
                       input_map_->aru_seq(),
                       msg.seq_range(),
                       msg.order(),
                       msg.fifo_seq(),
                       msg.user_type(),
                       static_cast<uint8_t>(
                           Message::F_RETRANS |
                           (msg.flags() & Message::F_AGGREGATE)));

        push_header(um, rb);

        int err = send_down(rb, ProtoDownMeta());
        if (err != 0)
        {
            log_debug << "send failed: " << strerror(err);
            break;
        }
        else
        {
            evs_log_debug(D_RETRANS) << "retransmitted " << um;
        }
        seq = seq + msg.seq_range() + 1;
        retrans_msgs_++;
    }
}


void gcomm::evs::Proto::recover(const UUID& gap_source,
                                const UUID& range_uuid,
                                const Range range)
{
    gcomm_assert(gap_source != uuid())
        << "gap_source (" << gap_source << ") == uuid() (" << uuid()
        << " state " << *this;
    gcomm_assert(range.lu() <= range.hs())
        << "lu (" << range.lu() << ") > hs (" << range.hs() << ")";

    if (range.lu() <= input_map_->safe_seq())
    {
        evs_log_debug(D_RETRANS) << "lu (" << range.lu()
                                 << ") <= safe_seq(" << input_map_->safe_seq()
                                 << "), can't recover message";
        return;
    }

    const Node& range_node(NodeMap::value(known_.find_checked(range_uuid)));
    const Range im_range(input_map_->range(range_node.index()));

    evs_log_debug(D_RETRANS) << " recovering message from "
                             << range_uuid
                             << " requested by "
                             << gap_source
                             << " requested range " << range
                             << " available " << im_range;


    seqno_t seq(range.lu());
    while (seq <= range.hs() && seq <= im_range.hs())
    {
        InputMap::iterator msg_i = input_map_->find(range_node.index(), seq);
        if (msg_i == input_map_->end())
        {
            try
            {
                gu_trace(msg_i = input_map_->recover(range_node.index(), seq));
            }
            catch (...)
            {
                seq = seq + 1;
                continue;
            }
        }

        const UserMessage& msg(InputMapMsgIndex::value(msg_i).msg());
        assert(msg.source() == range_uuid);

        Datagram rb(InputMapMsgIndex::value(msg_i).rb());
        assert(rb.offset() == 0);
        UserMessage um(msg.version(),
                       msg.source(),
                       msg.source_view_id(),
                       msg.seq(),
                       msg.aru_seq(),
                       msg.seq_range(),
                       msg.order(),
                       msg.fifo_seq(),
                       msg.user_type(),
                       static_cast<uint8_t>(
                           Message::F_SOURCE |
                           Message::F_RETRANS |
                           (msg.flags() & Message::F_AGGREGATE)));

        push_header(um, rb);

        int err = send_delegate(rb);
        if (err != 0)
        {
            log_debug << "send failed: " << strerror(err);
            break;
        }
        else
        {
            evs_log_debug(D_RETRANS) << "recover " << um;
        }
        seq = seq + msg.seq_range() + 1;
        recovered_msgs_++;
    }
}


void gcomm::evs::Proto::handle_foreign(const Message& msg)
{
    // no need to handle foreign LEAVE message
    if (msg.type() == Message::T_LEAVE)
    {
        return;
    }

    // Don't handle foreing messages in install phase.
    // This includes not only INSTALL state, but also
    // GATHER state after receiving install message.
    if (install_message_ != 0)
    {
        evs_log_debug(D_FOREIGN_MSGS)
            << " dropping foreign message from "
            << msg.source() << " in install state";
        return;
    }

    if (is_msg_from_previous_view(msg) == true)
    {
        return;
    }

    const UUID& source(msg.source());

    evs_log_info(I_STATE) << " detected new message source "
                          << source;

    NodeMap::iterator i;
    gu_trace(i = known_.insert_unique(
                 std::make_pair(
                     source, Node(inactive_timeout_, suspect_timeout_))));
    assert(NodeMap::value(i).operational() == true);

    if (state() == S_JOINING || state() == S_GATHER ||
        state() == S_OPERATIONAL)
    {
        evs_log_info(I_STATE)
            << " shift to GATHER due to foreign message from "
            << msg.source();
        gu_trace(shift_to(S_GATHER, false));
        // Reset install timer each time foreign message is seen to
        // synchronize install timers.
        reset_timer(T_INSTALL);
    }

    // Set join message after shift to recovery, shift may clean up
    // join messages
    if (msg.type() == Message::T_JOIN)
    {
        set_join(static_cast<const JoinMessage&>(msg), msg.source());
    }
    send_join(true);
}

void gcomm::evs::Proto::handle_msg(const Message& msg,
                                   const Datagram& rb)
{
    assert(msg.type() <= Message::T_EVICT_LIST);
    if (msg.type() > Message::T_EVICT_LIST)
    {
        return;
    }

    if (state() == S_CLOSED)
    {
        return;
    }

    if (isolation_end_ != gu::datetime::Date::zero())
    {
        evs_log_debug(D_STATE) << " dropping message due to isolation";
        // Isolation period is on
        return;
    }

    if (msg.source() == uuid())
    {
        evs_log_debug(D_FOREIGN_MSGS) << " dropping own message";
        return;
    }

    if (msg.version() != version_)
    {
        log_info << "incompatible protocol version " << msg.version();
        return;
    }

    gcomm_assert(msg.source() != UUID::nil());

    // Figure out if the message is from known source
    NodeMap::iterator ii = known_.find(msg.source());

    if (ii == known_.end())
    {
        gu_trace(handle_foreign(msg));
        return;
    }

    Node& node(NodeMap::value(ii));

    if (node.operational()                 == false &&
        node.leave_message()               == 0     &&
        (msg.flags() & Message::F_RETRANS) == 0)
    {
        // We have set this node unoperational and there was
        // probably good reason to do so. Don't accept messages
        // from it before new view has been formed.
        // Exceptions:
        // - Node that is leaving
        // - Retransmitted messages.

        // why we accept retransimted messages?
        // a node sends a message, some nodes(A) get it, but some(B) don't
        // then this node is non-operational(or unreachable)
        // so A need to send B the missing message(in envelope as delegate message)
        // otherwise the input map will not be consistent forever.
        // and user message in delegate message always comes with F_RETRANS flag.
        evs_log_debug(D_FOREIGN_MSGS)
            << " dropping message from unoperational source " << node;
        return;
    }

    // Filter out non-fifo messages
    if (msg.fifo_seq() != -1 && (msg.flags() & Message::F_RETRANS) == 0)
    {

        if (node.fifo_seq() >= msg.fifo_seq())
        {
            evs_log_debug(D_FOREIGN_MSGS)
                << "droppoing non-fifo message " << msg
                << " fifo seq " << node.fifo_seq();
            return;
        }
        else
        {
            node.set_fifo_seq(msg.fifo_seq());
        }
    }

    // Accept non-membership messages only from current view
    // or from view to be installed
    if (msg.is_membership()                  == false                    &&
        msg.source_view_id()                 != current_view_.id()    &&
        (install_message_                    == 0                     ||
         install_message_->install_view_id() != msg.source_view_id()))
    {
        // If source node seems to be operational but it has proceeded
        // into new view, mark it as unoperational in order to create
        // intermediate views before re-merge.
        if (node.installed()           == true      &&
            node.operational()         == true      &&
            is_msg_from_previous_view(msg) == false     &&
            state()                    != S_LEAVING)
        {
            evs_log_info(I_STATE)
                << " detected new view from operational source "
                << msg.source() << ": "
                << msg.source_view_id();
            // Note: Commented out, this causes problems with
            // attempt_seq. Newly (remotely?) generated install message
            // followed by commit gap may cause undesired
            // node inactivation and shift to gather.
            //
            // set_inactive(msg.source());
            // gu_trace(shift_to(S_GATHER, true));
        }
        evs_log_debug(D_FOREIGN_MSGS)
            << "dropping non-membership message from foreign view";
        return;
    }
    else if (NodeMap::value(ii).index() == std::numeric_limits<size_t>::max() &&
             msg.source_view_id()       == current_view_.id())
    {
        log_warn << "Message from node that claims to come from same view but is not in current view " << msg;
        assert(0);
        return;
    }

    recvd_msgs_[msg.type()]++;

    switch (msg.type())
    {
    case Message::T_USER:
        gu_trace(handle_user(static_cast<const UserMessage&>(msg), ii, rb));
        break;
    case Message::T_DELEGATE:
        gu_trace(handle_delegate(static_cast<const DelegateMessage&>(msg), ii, rb));
        break;
    case Message::T_GAP:
        gu_trace(handle_gap(static_cast<const GapMessage&>(msg), ii));
        break;
    case Message::T_JOIN:
        gu_trace(handle_join(static_cast<const JoinMessage&>(msg), ii));
        break;
    case Message::T_LEAVE:
        gu_trace(handle_leave(static_cast<const LeaveMessage&>(msg), ii));
        break;
    case Message::T_INSTALL:
        gu_trace(handle_install(static_cast<const InstallMessage&>(msg), ii));
        break;
    case Message::T_EVICT_LIST:
        gu_trace(handle_evict_list(
                     static_cast<const EvictListMessage&>(msg), ii));
        break;
    default:
        log_warn << "invalid message type " << msg.type();
    }
}

////////////////////////////////////////////////////////////////////////
// Protolay interface
////////////////////////////////////////////////////////////////////////

size_t gcomm::evs::Proto::unserialize_message(const UUID& source,
                                              const Datagram& rb,
                                              Message* msg)
{
    size_t offset;
    const gu::byte_t* begin(gcomm::begin(rb));
    const size_t available(gcomm::available(rb));
    gu_trace(offset = msg->unserialize(begin,
                                       available,
                                       0));
    if ((msg->flags() & Message::F_SOURCE) == 0)
    {
        assert(source != UUID::nil());
        gcomm_assert(source != UUID::nil());
        msg->set_source(source);
    }

    switch (msg->type())
    {
    case Message::T_NONE:
        gu_throw_fatal;
        break;
    case Message::T_USER:
        gu_trace(offset = static_cast<UserMessage&>(*msg).unserialize(
                     begin, available, offset, true));
        break;
    case Message::T_DELEGATE:
        gu_trace(offset = static_cast<DelegateMessage&>(*msg).unserialize(
                     begin, available, offset, true));
        break;
    case Message::T_GAP:
        gu_trace(offset = static_cast<GapMessage&>(*msg).unserialize(
                     begin, available, offset, true));
        break;
    case Message::T_JOIN:
        gu_trace(offset = static_cast<JoinMessage&>(*msg).unserialize(
                     begin, available, offset, true));
        break;
    case Message::T_INSTALL:
        gu_trace(offset = static_cast<InstallMessage&>(*msg).unserialize(
                     begin, available, offset, true));
        break;
    case Message::T_LEAVE:
        gu_trace(offset = static_cast<LeaveMessage&>(*msg).unserialize(
                     begin, available, offset, true));
        break;
    case Message::T_EVICT_LIST:
        gu_trace(offset = static_cast<EvictListMessage&>(*msg).unserialize(
                     begin, available, offset, true));
        break;
    }
    return (offset + rb.offset());
}

void gcomm::evs::Proto::handle_up(const void* cid,
                                  const Datagram& rb,
                                  const ProtoUpMeta& um)
{

    Message msg;

    if (state() == S_CLOSED || um.source() == uuid() || is_evicted(um.source()))
    {
        // Silent drop
        return;
    }

    gcomm_assert(um.source() != UUID::nil());

    try
    {
        size_t offset;
        gu_trace(offset = unserialize_message(um.source(), rb, &msg));
        handle_msg(msg, Datagram(rb, offset));
    }
    catch (gu::Exception& e)
    {
        switch (e.get_errno())
        {
        case EPROTONOSUPPORT:
            log_warn << e.what();
            break;

        case EINVAL:
            log_warn << "invalid message: " << msg;
            break;

        default:
            log_fatal << "exception caused by message: " << msg;
            std::cerr << " state after handling message: " << *this;
            throw;
        }
    }
}


int gcomm::evs::Proto::handle_down(Datagram& wb, const ProtoDownMeta& dm)
{
    if (state() == S_GATHER || state() == S_INSTALL)
    {
        return EAGAIN;
    }

    else if (state() != S_OPERATIONAL)
    {
        log_warn << "user message in state " << to_string(state());
        return ENOTCONN;
    }

    if (dm.order() == O_LOCAL_CAUSAL)
    {
        gu::datetime::Date now(gu::datetime::Date::now());
        if (causal_queue_.empty() == true &&
            last_sent_ == input_map_->safe_seq() &&
            causal_keepalive_period_ > gu::datetime::Period(0) &&
            last_causal_keepalive_ + causal_keepalive_period_ > now)
        {
            hs_local_causal_.insert(0.0);
            deliver_causal(dm.user_type(), last_sent_, wb);
        }
        else
        {
            seqno_t causal_seqno(input_map_->aru_seq());
            if (causal_keepalive_period_ == gu::datetime::Period(0) ||
                last_causal_keepalive_ + causal_keepalive_period_ <= now)
            {
                // generate traffic to make sure that group is live
                Datagram dg;
                int err(send_user(dg, 0xff, O_DROP, -1, -1));
                if (err != 0)
                {
                    return err;
                }
                // reassign causal_seqno to be last_sent:
                // in order to make sure that the group is live,
                // safe seqno must be advanced and in this case
                // safe seqno equals to aru seqno.
                causal_seqno = last_sent_;
                last_causal_keepalive_ = now;
            }
            causal_queue_.push_back(CausalMessage(dm.user_type(),
                                                  causal_seqno, wb));
        }
        return 0;
    }


    send_queue_s_ += output_.size();
    ++n_send_queue_s_;

    int ret = 0;

    if (output_.empty() == true)
    {
        int err;
        err = send_user(wb,
                        dm.user_type(),
                        dm.order(),
                        user_send_window_,
                        -1);

        switch (err)
        {
        case EAGAIN:
        {
            output_.push_back(std::make_pair(wb, dm));
            // Fall through
        }
        case 0:
            ret = 0;
            break;
        default:
            log_error << "send error: " << err;
            ret = err;
        }
    }
    else if (output_.size() < max_output_size_)
    {
        output_.push_back(std::make_pair(wb, dm));
    }
    else
    {
        ret = EAGAIN;
    }
    return ret;
}

int gcomm::evs::Proto::send_down(Datagram& dg, const ProtoDownMeta& dm)
{
    if (isolation_end_ != gu::datetime::Date::zero())
    {
        // Node has isolated itself, don't emit any messages
        return 0;
    }
    else
    {
        return Protolay::send_down(dg, dm);
    }
}


/////////////////////////////////////////////////////////////////////////////
// State handler
/////////////////////////////////////////////////////////////////////////////

void gcomm::evs::Proto::shift_to(const State s, const bool send_j)
{
    if (shift_to_rfcnt_ > 0) gu_throw_fatal << *this;

    shift_to_rfcnt_++;

    static const bool allowed[S_MAX][S_MAX] = {
        // CLOSED JOINING LEAVING GATHER INSTALL OPERAT
        {  false,  true,   false, false, false,  false }, // CLOSED

        {  false,  false,  true,  true,  false,  false }, // JOINING

        {  true,   false,  false, false, false,  false }, // LEAVING

        {  false,  false,  true,  true,  true,   false }, // GATHER

        {  false,  false,  false, true,  false,  true  },  // INSTALL

        {  false,  false,  true,  true,  false,  false }  // OPERATIONAL
    };

    assert(s < S_MAX);

    if (allowed[state_][s] == false) {
        gu_throw_fatal << "Forbidden state transition: "
                       << to_string(state_) << " -> " << to_string(s);
    }

    if (state() != s)
    {
        evs_log_info(I_STATE) << " state change: "
                              << to_string(state_) << " -> " << to_string(s);
    }
    switch (s) {
    case S_CLOSED:
    {
        gcomm_assert(state() == S_LEAVING);
        gu_trace(deliver());
        gu_trace(deliver_local());
        setall_installed(false);
        NodeMap::value(self_i_).set_installed(true);
        // Construct install message containing only one node for
        // last trans view.
        MessageNodeList node_list;
        (void)node_list.insert_unique(
            std::make_pair(uuid(),
                           MessageNode(true,
                                       false,
                                       NodeMap::value(self_i_).segment(),
                                       false,
                                       -1,
                                       current_view_.id(),
                                       input_map_->safe_seq(
                                           NodeMap::value(self_i_).index()),
                                       input_map_->range(
                                           NodeMap::value(self_i_).index()))));
        InstallMessage im(version_,
                          uuid(),
                          current_view_.id(),
                          ViewId(V_REG, uuid(), current_view_.id().seq() + 1),
                          input_map_->safe_seq(),
                          input_map_->aru_seq(),
                          ++fifo_seq_,
                          node_list);
        gu_trace(deliver_trans_view(im, current_view_));
        gu_trace(deliver_trans());
        gu_trace(deliver_local(true));
        gcomm_assert(causal_queue_.empty() == true);
        if (collect_stats_ == true)
        {
            handle_stats_timer();
        }
        gu_trace(deliver_empty_view());
        cleanup_foreign(im);
        cleanup_views();
        timers_.clear();
        state_ = S_CLOSED;
        break;
    }
    case S_JOINING:
        state_ = S_JOINING;
        reset_timer(T_STATS);
        break;
    case S_LEAVING:
        state_ = S_LEAVING;
        reset_timer(T_INACTIVITY);
        reset_timer(T_RETRANS);
        reset_timer(T_INSTALL);
        break;
    case S_GATHER:
    {
        setall_committed(false);
        setall_installed(false);
        delete install_message_;
        install_message_ = 0;

        if (state() == S_OPERATIONAL)
        {
            profile_enter(send_user_prof_);
            while (output_.empty() == false)
            {
                int err;
                gu_trace(err = send_user(-1));
                if (err != 0)
                {
                    gu_throw_fatal << self_string()
                                   << "send_user() failed in shifto "
                                   << "to S_GATHER: "
                                   << strerror(err);
                }
            }
            profile_leave(send_user_prof_);
        }
        else
        {
            gcomm_assert(output_.empty() == true);
        }

        State prev_state(state_);
        state_ = S_GATHER;
        if (send_j == true)
        {
            profile_enter(send_join_prof_);
            gu_trace(send_join(false));
            profile_leave(send_join_prof_);
        }
        gcomm_assert(state() == S_GATHER);
        reset_timer(T_INACTIVITY);
        if (prev_state == S_OPERATIONAL || prev_state == S_JOINING)
        {
            reset_timer(T_RETRANS);
            reset_timer(T_INSTALL);
        }
        break;
    }
    case S_INSTALL:
    {
        gcomm_assert(install_message_ != 0);
        gcomm_assert(is_all_committed() == true);
        state_ = S_INSTALL;
        reset_timer(T_INACTIVITY);
        reset_timer(T_RETRANS);
        break;
    }
    case S_OPERATIONAL:
    {
        gcomm_assert(output_.empty() == true);
        gcomm_assert(install_message_ != 0);
        gcomm_assert(NodeMap::value(self_i_).join_message() != 0 &&
                     consensus_.equal(
                         *NodeMap::value(self_i_).join_message(),
                         *install_message_))
            << "install message not consistent with own join, state: " << *this;
        gcomm_assert(is_all_installed() == true);
        gu_trace(deliver());
        gu_trace(deliver_local());
        gu_trace(deliver_trans_view(*install_message_, current_view_));
        gu_trace(deliver_trans());
        gu_trace(deliver_local(true));
        gcomm_assert(causal_queue_.empty() == true);
        input_map_->clear();
        if (collect_stats_ == true)
        {
            handle_stats_timer();
        }
        // End of previous view

        // Construct new view and shift to S_OPERATIONAL before calling
        // deliver_reg_view(). Reg view delivery may trigger message
        // exchange on upper layer and operating view is needed to
        // handle messages.

        previous_view_ = current_view_;
        std::copy(gather_views_.begin(), gather_views_.end(),
                  std::inserter(previous_views_, previous_views_.end()));
        gather_views_.clear();

        current_view_ = View(install_message_->install_view_id());
        size_t idx = 0;

        const MessageNodeList& imnl(install_message_->node_list());

        for (MessageNodeList::const_iterator i(imnl.begin());
             i != imnl.end(); ++i)
        {
            const UUID& uuid(MessageNodeList::key(i));
            const MessageNode& n(MessageNodeList::value(i));

            // Add operational nodes to new view, assign input map index
            NodeMap::iterator nmi(known_.find(uuid));
            gcomm_assert(nmi != known_.end()) << "node " << uuid
                                              << " not found from known map";
            if (n.operational() == true)
            {
                current_view_.add_member(uuid, NodeMap::value(nmi).segment());
                NodeMap::value(nmi).set_index(idx++);
            }
            else
            {
                NodeMap::value(nmi).set_index(
                    std::numeric_limits<size_t>::max());
            }

        }

        if (previous_view_.id().type() == V_REG &&
            previous_view_.members() == current_view_.members())
        {
            evs_log_info(I_VIEWS)
                << "subsequent views have same members, prev view "
                << previous_view_ << " current view " << current_view_;
        }

        input_map_->reset(current_view_.members().size());
        last_sent_ = -1;
        state_ = S_OPERATIONAL;
        deliver_reg_view(*install_message_, previous_view_);

        cleanup_foreign(*install_message_);
        cleanup_views();
        cleanup_joins();

        delete install_message_;
        install_message_ = 0;
        attempt_seq_ = 1;
        install_timeout_count_ = 0;
        profile_enter(send_gap_prof_);
        gu_trace(send_gap(EVS_CALLER, UUID::nil(), current_view_.id(), Range()));;
        profile_leave(send_gap_prof_);
        gcomm_assert(state() == S_OPERATIONAL);
        reset_timer(T_INACTIVITY);
        reset_timer(T_RETRANS);
        cancel_timer(T_INSTALL);
        break;
    }
    default:
        gu_throw_fatal << "invalid state";
    }
    shift_to_rfcnt_--;
}

////////////////////////////////////////////////////////////////////////////
// Message delivery
////////////////////////////////////////////////////////////////////////////

void gcomm::evs::Proto::deliver_causal(uint8_t user_type,
                                       seqno_t seqno,
                                       const Datagram& datagram)
{
    send_up(datagram, ProtoUpMeta(uuid(),
                                  current_view_.id(),
                                  0,
                                  user_type,
                                  O_LOCAL_CAUSAL,
                                  seqno));
    ++delivered_msgs_[O_LOCAL_CAUSAL];
}


void gcomm::evs::Proto::deliver_local(bool trans)
{
    // local causal
    const seqno_t causal_seq(trans == false ? input_map_->safe_seq() : last_sent_);
    gu::datetime::Date now(gu::datetime::Date::now());
    while (causal_queue_.empty() == false &&
           causal_queue_.front().seqno() <= causal_seq)
    {
        const CausalMessage& cm(causal_queue_.front());
        hs_local_causal_.insert(double(now.get_utc() - cm.tstamp().get_utc())/gu::datetime::Sec);
        deliver_causal(cm.user_type(), cm.seqno(), cm.datagram());
        causal_queue_.pop_front();
    }
}

void gcomm::evs::Proto::validate_reg_msg(const UserMessage& msg)
{
    if (msg.source_view_id() != current_view_.id())
    {
        // Note: This implementation should guarantee same view delivery,
        // this is sanity check for that.
        gu_throw_fatal << "reg validate: not current view";
    }

    // Update statistics for locally generated messages
    if (msg.source() == uuid())
    {
        if (msg.order() == O_SAFE)
        {
            gu::datetime::Date now(gu::datetime::Date::now());
            double lat(double(now.get_utc() - msg.tstamp().get_utc())/
                       gu::datetime::Sec);
            if (info_mask_ & I_STATISTICS) hs_safe_.insert(lat);
            safe_deliv_latency_.insert(lat);
        }
        else if (msg.order() == O_AGREED)
        {
            if (info_mask_ & I_STATISTICS)
            {
                gu::datetime::Date now(gu::datetime::Date::now());
                hs_agreed_.insert(double(now.get_utc() - msg.tstamp().get_utc())/gu::datetime::Sec);
            }
        }
    }
}


void gcomm::evs::Proto::deliver_finish(const InputMapMsg& msg)
{
    if ((msg.msg().flags() & Message::F_AGGREGATE) == 0)
    {
        ++delivered_msgs_[msg.msg().order()];
        if (msg.msg().order() != O_DROP)
        {
            gu_trace(validate_reg_msg(msg.msg()));
            profile_enter(delivery_prof_);
            ProtoUpMeta um(msg.msg().source(),
                           msg.msg().source_view_id(),
                           0,
                           msg.msg().user_type(),
                           msg.msg().order(),
                           msg.msg().seq());
            try
            {
                send_up(msg.rb(), um);
            }
            catch (...)
            {
                log_info << msg.msg() << " " << msg.rb().len();
                throw;
            }
            profile_leave(delivery_prof_);
        }
    }
    else
    {
        gu_trace(validate_reg_msg(msg.msg()));
        size_t offset(0);
        while (offset < msg.rb().len())
        {
            ++delivered_msgs_[msg.msg().order()];
            AggregateMessage am;
            gu_trace(am.unserialize(&msg.rb().payload()[0],
                                    msg.rb().payload().size(),
                                    offset));
            Datagram dg(
                gu::SharedBuffer(
                    new gu::Buffer(
                        &msg.rb().payload()[0]
                        + offset
                        + am.serial_size(),
                        &msg.rb().payload()[0]
                        + offset
                        + am.serial_size()
                        + am.len())));
            ProtoUpMeta um(msg.msg().source(),
                           msg.msg().source_view_id(),
                           0,
                           am.user_type(),
                           msg.msg().order(),
                           msg.msg().seq());
            gu_trace(send_up(dg, um));
            offset += am.serial_size() + am.len();
        }
        gcomm_assert(offset == msg.rb().len());
    }
}

void gcomm::evs::Proto::deliver()
{
    if (delivering_ == true)
    {
        gu_throw_fatal << "Recursive enter to delivery";
    }

    delivering_ = true;

    if (state() != S_OPERATIONAL &&
        state() != S_GATHER      &&
        state() != S_INSTALL     &&
        state() != S_LEAVING)
    {
        gu_throw_fatal << "invalid state: " << to_string(state());
    }

    evs_log_debug(D_DELIVERY)
        << " aru_seq="   << input_map_->aru_seq()
        << " safe_seq=" << input_map_->safe_seq();

    InputMapMsgIndex::iterator i, i_next;
    for (i = input_map_->begin(); i != input_map_->end(); i = i_next)
    {
        i_next = i;
        ++i_next;
        const InputMapMsg& msg(InputMapMsgIndex::value(i));
        bool deliver = false;
        switch (msg.msg().order())
        {
        case O_SAFE:
            if (input_map_->is_safe(i) == true)
            {
                deliver = true;
            }
            break;
        case O_AGREED:
            if (input_map_->is_agreed(i) == true)
            {
                deliver = true;
            }
            break;
        case O_FIFO:
        case O_DROP:
            if (input_map_->is_fifo(i) == true)
            {
                deliver = true;
            }
            break;
        default:
            gu_throw_fatal << "invalid safety prefix "
                              << msg.msg().order();
        }

        if (deliver == true)
        {
            deliver_finish(msg);
            gu_trace(input_map_->erase(i));
        }
        else if (input_map_->has_deliverables() == false)
        {
            break;
        }
    }
    delivering_ = false;

}


void gcomm::evs::Proto::deliver_trans()
{
    if (delivering_ == true)
    {
        gu_throw_fatal << "Recursive enter to delivery";
    }

    delivering_ = true;

    if (state() != S_INSTALL &&
        state() != S_LEAVING)
        gu_throw_fatal << "invalid state";

    evs_log_debug(D_DELIVERY)
        << " aru_seq="  << input_map_->aru_seq()
        << " safe_seq=" << input_map_->safe_seq();

    // In transitional configuration we must deliver all messages that
    // are fifo. This is because:
    // - We know that it is possible to deliver all fifo messages originated
    //   from partitioned component as safe in partitioned component
    // - Aru in this component is at least the max known fifo seq
    //   from partitioned component due to message recovery
    // - All FIFO messages originated from this component must be
    //   delivered to fulfill self delivery requirement and
    // - FIFO messages originated from this component qualify as AGREED
    //   in transitional configuration

    InputMap::iterator i, i_next;
    for (i = input_map_->begin(); i != input_map_->end(); i = i_next)
    {
        i_next = i;
        ++i_next;
        const InputMapMsg& msg(InputMapMsgIndex::value(i));
        bool deliver = false;
        switch (msg.msg().order())
        {
        case O_SAFE:
        case O_AGREED:
        case O_FIFO:
        case O_DROP:
            if (input_map_->is_fifo(i) == true)
            {
                deliver = true;
            }
            break;
        default:
            gu_throw_fatal;
        }

        if (deliver == true)
        {
            if (install_message_ != 0)
            {
                const MessageNode& mn(
                    MessageNodeList::value(
                        install_message_->node_list().find_checked(
                            msg.msg().source())));
                if (msg.msg().seq() <= mn.im_range().hs())
                {
                    deliver_finish(msg);
                }
                else
                {
                    gcomm_assert(mn.operational() == false);
                    log_info << "filtering out trans message higher than "
                             << "install message hs "
                             << mn.im_range().hs()
                             << ": " << msg.msg();
                }
            }
            else
            {
                deliver_finish(msg);
            }
            gu_trace(input_map_->erase(i));
        }
    }

    // Sanity check:
    // There must not be any messages left that
    // - Are originated from outside of trans conf and are FIFO
    // - Are originated from trans conf
    for (i = input_map_->begin(); i != input_map_->end(); i = i_next)
    {
        i_next = i;
        ++i_next;
        const InputMapMsg& msg(InputMapMsgIndex::value(i));
        NodeMap::iterator ii;
        gu_trace(ii = known_.find_checked(msg.msg().source()));

        if (NodeMap::value(ii).installed() == true)
        {
            gu_throw_fatal << "Protocol error in transitional delivery "
                           << "(self delivery constraint)";
        }
        else if (input_map_->is_fifo(i) == true)
        {
            gu_throw_fatal << "Protocol error in transitional delivery "
                           << "(fifo from partitioned component)";
        }
        gu_trace(input_map_->erase(i));
    }
    delivering_ = false;
}


/////////////////////////////////////////////////////////////////////////////
// Message handlers
/////////////////////////////////////////////////////////////////////////////



gcomm::evs::seqno_t gcomm::evs::Proto::update_im_safe_seq(const size_t uuid,
                                                          const seqno_t seq)
{
    const seqno_t im_safe_seq(input_map_->safe_seq(uuid));
    if (im_safe_seq  < seq)
    {
        input_map_->set_safe_seq(uuid, seq);
    }
    return im_safe_seq;
}


void gcomm::evs::Proto::handle_user(const UserMessage& msg,
                                    NodeMap::iterator ii,
                                    const Datagram& rb)

{
    assert(ii != known_.end());
    assert(state() != S_CLOSED && state() != S_JOINING);
    Node& inst(NodeMap::value(ii));

    evs_log_debug(D_USER_MSGS) << "received " << msg;

    if (msg.source_view_id() != current_view_.id())
    {
        if (state() == S_LEAVING)
        {
            // Silent drop
            return;
        }

        if (is_msg_from_previous_view(msg) == true)
        {
            evs_log_debug(D_FOREIGN_MSGS) << "user message "
                                          << msg
                                          << " from previous view";
            return;
        }

        if (inst.operational() == false)
        {
            evs_log_debug(D_STATE)
                << "dropping message from unoperational source "
                << msg.source();
            return;
        }
        else if (inst.installed() == false)
        {
            if (install_message_ != 0 &&
                msg.source_view_id() == install_message_->install_view_id())
            {
                assert(state() == S_GATHER || state() == S_INSTALL);
                evs_log_debug(D_STATE) << " recovery user message "
                                       << msg;

                // This is possible if install timer expires just before
                // new view is established on this node and retransmitted
                // install message is received just before user this message.
                if (state() == S_GATHER)
                {
                    // Sanity check
                    MessageNodeList::const_iterator self(
                        install_message_->node_list().find(uuid()));
                    gcomm_assert(self != install_message_->node_list().end()
                                 && MessageNodeList::value(self).operational() == true);
                    // Mark all operational nodes in install message as
                    // committed
                    for (MessageNodeList::const_iterator
                             mi = install_message_->node_list().begin();
                         mi != install_message_->node_list().end(); ++mi)
                    {
                        if (MessageNodeList::value(mi).operational() == true)
                        {
                            NodeMap::iterator jj;
                            gu_trace(jj = known_.find_checked(
                                         MessageNodeList::key(mi)));
                            NodeMap::value(jj).set_committed(true);
                        }
                    }
                    shift_to(S_INSTALL);
                }

                // Other instances installed view before this one, so it is
                // safe to shift to S_OPERATIONAL

                // Mark all operational nodes in install message as installed
                for (MessageNodeList::const_iterator
                         mi = install_message_->node_list().begin();
                     mi != install_message_->node_list().end(); ++mi)
                {
                    if (MessageNodeList::value(mi).operational() == true)
                    {
                        NodeMap::iterator jj;
                        gu_trace(jj = known_.find_checked(
                                     MessageNodeList::key(mi)));
                        NodeMap::value(jj).set_installed(true);
                    }
                }
                inst.set_tstamp(gu::datetime::Date::now());

                profile_enter(shift_to_prof_);
                gu_trace(shift_to(S_OPERATIONAL));
                profile_leave(shift_to_prof_);
                if (pending_leave_ == true)
                {
                    close();
                }
                // proceed to process actual user message
            }
            else
            {
                return;
            }
        }
        else
        {
            log_debug << self_string() << " unhandled user message " << msg;
            return;
        }
    }

    gcomm_assert(msg.source_view_id() == current_view_.id());


    // note: #gh40
    bool shift_to_gather = false;
    if (install_message_) {
        const MessageNode& mn(
            MessageNodeList::value(
                install_message_->node_list().find_checked(
                    msg.source())));
        if (!mn.operational())
            return ;
        if (mn.operational() &&
            msg.seq() > mn.im_range().hs()) {
            shift_to_gather = true;
        }
    }

    Range range;
    Range prev_range;
    seqno_t prev_aru;
    seqno_t prev_safe;

    profile_enter(input_map_prof_);

    prev_aru = input_map_->aru_seq();
    prev_range = input_map_->range(inst.index());

    // Insert only if msg seq is greater or equal than current lowest unseen
    if (msg.seq() >= prev_range.lu())
    {
        Datagram im_dgram(rb, rb.offset());
        im_dgram.normalize();
        gu_trace(range = input_map_->insert(inst.index(), msg, im_dgram));
        if (range.lu() > prev_range.lu())
        {
            inst.set_tstamp(gu::datetime::Date::now());
        }
    }
    else
    {
        range = prev_range;
    }

    // Update im safe seq for self
    update_im_safe_seq(NodeMap::value(self_i_).index(),
                       input_map_->aru_seq());

    // Update safe seq for message source
    prev_safe = update_im_safe_seq(inst.index(), msg.aru_seq());

    profile_leave(input_map_prof_);

    // Check for missing messages
    if (range.hs()                         >  range.lu() &&
        (msg.flags() & Message::F_RETRANS) == 0                 )
    {
        evs_log_debug(D_RETRANS) << " requesting retrans from "
                                 << msg.source() << " "
                                 << range
                                 << " due to input map gap, aru "
                                 << input_map_->aru_seq();
        profile_enter(send_gap_prof_);
        gu_trace(send_gap(EVS_CALLER, msg.source(), current_view_.id(), range));
        profile_leave(send_gap_prof_);
    }

    // Seqno range completion and acknowledgement
    const seqno_t max_hs(input_map_->max_hs());
    if (output_.empty()                          == true            &&
        (state() == S_OPERATIONAL || state() == S_GATHER)  &&
        (msg.flags() & Message::F_MSG_MORE) == 0               &&
        (last_sent_                              <  max_hs))
    {
        // Message not originated from this instance, output queue is empty
        // and last_sent seqno should be advanced
        gu_trace(complete_user(max_hs));
    }
    else if (output_.empty()           == true  &&
             input_map_->aru_seq() != prev_aru)
    {
        // Output queue empty and aru changed, send gap to inform others
        evs_log_debug(D_GAP_MSGS) << "sending empty gap";
        profile_enter(send_gap_prof_);
        gu_trace(send_gap(EVS_CALLER, UUID::nil(), current_view_.id(), Range()));
        profile_leave(send_gap_prof_);
    }

    // Send messages
    if (state() == S_OPERATIONAL)
    {
        profile_enter(send_user_prof_);
        while (output_.empty() == false)
        {
            int err;
            gu_trace(err = send_user(send_window_));
            if (err != 0)
            {
                break;
            }
        }
        profile_leave(send_user_prof_);
    }

    // Deliver messages
    profile_enter(delivery_prof_);
    if (input_map_->has_deliverables() == true)
    {
        gu_trace(deliver());
    }
    gu_trace(deliver_local());
    profile_leave(delivery_prof_);

    // If in recovery state, send join each time input map aru seq reaches
    // last sent and either input map aru or safe seq has changed.
    if (state()                  == S_GATHER &&
        consensus_.highest_reachable_safe_seq() == input_map_->aru_seq() &&
        (prev_aru                    != input_map_->aru_seq() ||
         prev_safe                   != input_map_->safe_seq()) &&
        (msg.flags() & Message::F_RETRANS) == 0)
    {
        gcomm_assert(output_.empty() == true);
        if (consensus_.is_consensus() == false)
        {
            profile_enter(send_join_prof_);
            gu_trace(send_join());
            profile_leave(send_join_prof_);
        }
    }
    if (shift_to_gather) {
        shift_to(S_GATHER, true);
    }
}


void gcomm::evs::Proto::handle_delegate(const DelegateMessage& msg,
                                        NodeMap::iterator ii,
                                        const Datagram& rb)
{
    gcomm_assert(ii != known_.end());
    evs_log_debug(D_DELEGATE_MSGS) << "delegate message " << msg;
    Message umsg;
    size_t offset;
    gu_trace(offset = unserialize_message(UUID::nil(), rb, &umsg));
    gu_trace(handle_msg(umsg, Datagram(rb, offset)));
}


void gcomm::evs::Proto::handle_gap(const GapMessage& msg, NodeMap::iterator ii)
{
    assert(ii != known_.end());
    assert(state() != S_CLOSED && state() != S_JOINING);

    Node& inst(NodeMap::value(ii));
    evs_log_debug(D_GAP_MSGS) << "gap message " << msg;


    if ((msg.flags() & Message::F_COMMIT) != 0)
    {
        log_debug << self_string() << " commit gap from " << msg.source();
        if (state()                             == S_GATHER             &&
            install_message_                    != 0                    &&
            install_message_->install_view_id() == msg.source_view_id() &&
            install_message_->fifo_seq()        == msg.seq())
        {
            inst.set_committed(true);
            inst.set_tstamp(gu::datetime::Date::now());
            if (is_all_committed() == true)
            {
                shift_to(S_INSTALL);
                gu_trace(send_gap(EVS_CALLER, UUID::nil(),
                                  install_message_->install_view_id(),
                                  Range()));;
            }
        }
        else if (state()                             == S_GATHER             &&
                 install_message_                    != 0                    &&
                 install_message_->install_view_id() == msg.source_view_id() &&
                 install_message_->fifo_seq()        < msg.seq())
        {
            // new install message has been generated
            shift_to(S_GATHER, true);
        }
        else
        {
            evs_log_debug(D_GAP_MSGS) << " unhandled commit gap " << msg;
        }
        return;
    }
    else if (state()                           == S_INSTALL  &&
             install_message_                       != 0          &&
             install_message_->install_view_id() == msg.source_view_id())
    {
        evs_log_debug(D_STATE) << "install gap " << msg;
        inst.set_installed(true);
        inst.set_tstamp(gu::datetime::Date::now());
        if (is_all_installed() == true)
        {
            profile_enter(shift_to_prof_);
            gu_trace(shift_to(S_OPERATIONAL));
            profile_leave(shift_to_prof_);
            if (pending_leave_ == true)
            {
                close();
            }
        }
        return;
    }
    else if (msg.source_view_id() != current_view_.id())
    {
        if (state() == S_LEAVING)
        {
            // Silently drop
            return;
        }

        if (is_msg_from_previous_view(msg) == true)
        {
            evs_log_debug(D_FOREIGN_MSGS) << "gap message from previous view";
            return;
        }

        if (inst.operational() == false)
        {
            evs_log_debug(D_STATE)
                << "dropping message from unoperational source "
                << msg.source();
        }
        else if (inst.installed() == false)
        {
            evs_log_debug(D_STATE)
                << "dropping message from uninstalled source "
                << msg.source();
        }
        else
        {
            log_debug << "unhandled gap message " << msg;
        }
        return;
    }

    gcomm_assert(msg.source_view_id() == current_view_.id());

    //
    seqno_t prev_safe;

    profile_enter(input_map_prof_);
    prev_safe = update_im_safe_seq(inst.index(), msg.aru_seq());

    // Deliver messages and update tstamp only if safe_seq changed
    // for the source.
    if (prev_safe != input_map_->safe_seq(inst.index()))
    {
        inst.set_tstamp(gu::datetime::Date::now());
    }
    profile_leave(input_map_prof_);

    //
    if (msg.range_uuid() == uuid())
    {
        if (msg.range().hs() > last_sent_ &&
            (state() == S_OPERATIONAL || state() == S_GATHER))
        {
            // This could be leaving node requesting messages up to
            // its last sent.
            gu_trace(complete_user(msg.range().hs()));
        }
        const seqno_t upper_bound(
            std::min(msg.range().hs(), last_sent_));
        if (msg.range().lu() <= upper_bound)
        {
            gu_trace(resend(msg.source(),
                            Range(msg.range().lu(), upper_bound)));
        }
    }
    else if ((msg.flags() & Message::F_RETRANS) != 0 &&
             msg.source() != uuid())
    {
        gu_trace(recover(msg.source(), msg.range_uuid(), msg.range()));
    }

    //
    if (state() == S_OPERATIONAL)
    {
        if (output_.empty() == false)
        {
            profile_enter(send_user_prof_);
            while (output_.empty() == false)
            {
                int err;
                gu_trace(err = send_user(send_window_));
                if (err != 0)
                    break;
            }
            profile_leave(send_user_prof_);
        }
        else
        {
            const seqno_t max_hs(input_map_->max_hs());
            if (last_sent_ <  max_hs)
            {
                gu_trace(complete_user(max_hs));
            }
        }
    }

    profile_enter(delivery_prof_);
    if (input_map_->has_deliverables() == true)
    {
        gu_trace(deliver());
    }
    gu_trace(deliver_local());
    profile_leave(delivery_prof_);

    //
    if (state()                            == S_GATHER                  &&
        consensus_.highest_reachable_safe_seq() == input_map_->aru_seq()  &&
        prev_safe                              != input_map_->safe_seq()   )
    {
        gcomm_assert(output_.empty() == true);
        if (consensus_.is_consensus() == false)
        {
            profile_enter(send_join_prof_);
            gu_trace(send_join());
            profile_leave(send_join_prof_);
        }
    }
}


bool gcomm::evs::Proto::update_im_safe_seqs(const MessageNodeList& node_list)
{
    bool updated = false;
    // Update input map state
    for (MessageNodeList::const_iterator i = node_list.begin();
         i != node_list.end(); ++i)
    {
        const UUID& node_uuid(MessageNodeList::key(i));
        const Node& local_node(NodeMap::value(known_.find_checked(node_uuid)));
        const MessageNode& node(MessageNodeList::value(i));
        gcomm_assert(node.view_id() == current_view_.id());
        const seqno_t safe_seq(node.safe_seq());
        seqno_t prev_safe_seq;
        gu_trace(prev_safe_seq = update_im_safe_seq(local_node.index(), safe_seq));
        if (prev_safe_seq                 != safe_seq &&
            input_map_->safe_seq(local_node.index()) == safe_seq)
        {
            updated = true;
        }
    }
    return updated;
}


void gcomm::evs::Proto::retrans_user(const UUID& nl_uuid,
                                     const MessageNodeList& node_list)
{
    for (MessageNodeList::const_iterator i = node_list.begin();
         i != node_list.end(); ++i)
    {
        const UUID& node_uuid(MessageNodeList::key(i));
        const MessageNode& mn(MessageNodeList::value(i));
        const Node& n(NodeMap::value(known_.find_checked(node_uuid)));
        const Range r(input_map_->range(n.index()));

        if (node_uuid == uuid() &&
            mn.im_range().lu() != r.lu())
        {
            // Source member is missing messages from us
            gcomm_assert(mn.im_range().hs() <= last_sent_);
            gu_trace(resend(nl_uuid,
                            Range(mn.im_range().lu(), last_sent_)));
        }
        else if ((mn.operational() == false ||
                  mn.leaving() == true) &&
                 node_uuid != uuid() &&
                 (mn.im_range().lu() < r.lu() ||
                  mn.im_range().hs() < r.hs()))
        {
            gu_trace(recover(nl_uuid, node_uuid,
                             Range(mn.im_range().lu(),
                                   r.hs())));
        }
    }
}

void gcomm::evs::Proto::retrans_leaves(const MessageNodeList& node_list)
{
    for (NodeMap::const_iterator li = known_.begin(); li != known_.end(); ++li)
    {
        const Node& local_node(NodeMap::value(li));
        if (local_node.leave_message() != 0 &&
            local_node.is_inactive()       == false)
        {
            MessageNodeList::const_iterator msg_li(
                node_list.find(NodeMap::key(li)));

            if (msg_li == node_list.end() ||
                MessageNodeList::value(msg_li).leaving() == false)
            {
                const LeaveMessage& lm(*NodeMap::value(li).leave_message());
                LeaveMessage send_lm(lm.version(),
                                     lm.source(),
                                     lm.source_view_id(),
                                     lm.seq(),
                                     lm.aru_seq(),
                                     lm.fifo_seq(),
                                     Message::F_RETRANS | Message::F_SOURCE);

                gu::Buffer buf;
                serialize(send_lm, buf);
                Datagram dg(buf);
                gu_trace(send_delegate(dg));
            }
        }
    }
}


class SelectSuspectsOp
{
public:
    SelectSuspectsOp(gcomm::evs::MessageNodeList& nl) : nl_(nl) { }

    void operator()(const gcomm::evs::MessageNodeList::value_type& vt) const
    {
        if (gcomm::evs::MessageNodeList::value(vt).suspected() == true)
        {
            nl_.insert_unique(vt);
        }
    }
private:
    gcomm::evs::MessageNodeList& nl_;
};

void gcomm::evs::Proto::check_suspects(const UUID& source,
                                       const MessageNodeList& nl)
{
    assert(source != uuid());
    MessageNodeList suspected;
    for_each(nl.begin(), nl.end(), SelectSuspectsOp(suspected));

    for (MessageNodeList::const_iterator i(suspected.begin());
         i != suspected.end(); ++i)
    {
        const UUID& node_uuid(MessageNodeList::key(i));
        const MessageNode& node(MessageNodeList::value(i));
        if (node.suspected() == true)
        {
            if (node_uuid != uuid())
            {
                size_t s_cnt(0);
                // Iterate over join messages to see if majority of current
                // view agrees with the suspicion
                for (NodeMap::const_iterator j(known_.begin());
                     j != known_.end(); ++j)
                {
                    const JoinMessage* jm(NodeMap::value(j).join_message());
                    if (jm != 0 && jm->source() != node_uuid &&
                        current_view_.is_member(jm->source()) == true)
                    {
                        MessageNodeList::const_iterator mni(jm->node_list().find(node_uuid));
                        if (mni != jm->node_list().end())
                        {
                            const MessageNode& mn(MessageNodeList::value(mni));
                            if (mn.suspected() == true)
                            {
                                ++s_cnt;
                            }
                        }
                    }
                }
                const Node& kn(NodeMap::value(known_.find_checked(node_uuid)));
                if (kn.operational() == true &&
                    s_cnt > current_view_.members().size()/2)
                {
                    evs_log_info(I_STATE)
                        << " declaring suspected "
                        << node_uuid << " as inactive";
                    set_inactive(node_uuid);
                }
            }
        }
    }
}


void gcomm::evs::Proto::cross_check_inactives(const UUID& source,
                                              const MessageNodeList& nl)
{
    assert(source != uuid());

    // Do elimination by suspect status
    NodeMap::const_iterator source_i(known_.find_checked(source));

    for (MessageNodeList::const_iterator i(nl.begin()); i != nl.end(); ++i)
    {
        const UUID& node_uuid(MessageNodeList::key(i));
        const MessageNode& node(MessageNodeList::value(i));
        if (node.operational() == false)
        {
            NodeMap::iterator local_i(known_.find(node_uuid));
            if (local_i != known_.end() && node_uuid != uuid())
            {
                const Node& local_node(NodeMap::value(local_i));
                if (local_node.suspected())
                {
                    // This node is suspecting and the source node has
                    // already set inactve, mark also locally inactive.
                    set_inactive(node_uuid);
                }
            }
        }
    }
}


// Asymmetry elimination:
// 1a) Find all joins that has this node marked as operational and which
//     this node considers operational
// 1b) Mark all operational nodes without join message unoperational
// 2) Iterate over join messages gathered in 1a, find all
//    unoperational entries and mark them unoperational too
void gcomm::evs::Proto::asymmetry_elimination()
{
    // Allow some time to pass from setting install timers to get
    // join messages accumulated.
    const gu::datetime::Date now(gu::datetime::Date::now());
    TimerList::const_iterator ti(
        find_if(timers_.begin(), timers_.end(), TimerSelectOp(T_INSTALL)));

    assert(ti != timers_.end());
    if (ti == timers_.end())
    {
        log_warn << "install timer not set in asymmetry_elimination()";
        return;
    }

    if (install_timeout_ - suspect_timeout_ < TimerList::key(ti) - now)
    {
        // No check yet
        return;
    }

    // Record initial operational state for logging
    std::vector<int> oparr_before(known_.size());
    size_t index(0);
    for (NodeMap::const_iterator i(known_.begin()); i != known_.end(); ++i)
    {
        oparr_before[index] = (NodeMap::value(i).operational() == true);
        index++;
    }
    std::list<const JoinMessage*> joins;

    // Compose list of join messages
    for (NodeMap::const_iterator i(known_.begin()); i != known_.end(); ++i)
    {
        const UUID& node_uuid(NodeMap::key(i));
        const Node& node(NodeMap::value(i));
        const JoinMessage* jm(node.join_message());
        if (jm != 0)
        {
            MessageNodeList::const_iterator self_ref(
                jm->node_list().find(uuid()));
            if (node.operational() == true                           &&
                self_ref           != jm->node_list().end()          &&
                MessageNodeList::value(self_ref).operational() == true)
            {
                joins.push_back(NodeMap::value(i).join_message());
            }
        }
        else if (node.operational() == true)
        {
            evs_log_info(I_STATE)
                << "marking operational node "
                << node_uuid << " without "
                << "join message inactive in asymmetry elimination";
            set_inactive(node_uuid);
        }
    }

    // Setting node inactive may remove join message and so invalidate
    // pointer in joins list, so collect set of UUIDs to set inactive
    // and do inactivation in separate loop.
    std::set<UUID> to_inactive;
    // Iterate over join messages and collect nodes to be set inactive
    for (std::list<const JoinMessage*>::const_iterator i(joins.begin());
         i != joins.end(); ++i)
    {
        for (MessageNodeList::const_iterator j((*i)->node_list().begin());
             j != (*i)->node_list().end(); ++j)
        {
            if (MessageNodeList::value(j).operational() == false)
            {
                to_inactive.insert(MessageNodeList::key(j));
            }
        }
    }
    joins.clear();
    for (std::set<UUID>::const_iterator i(to_inactive.begin());
         i != to_inactive.end(); ++i)
    {
        NodeMap::const_iterator ni(known_.find(*i));
        if (ni != known_.end())
        {
            if (NodeMap::value(ni).operational() == true)
            {
                evs_log_info(I_STATE) << "setting " << *i
                                      << " inactive in asymmetry elimination";
                set_inactive(*i);
            }
        }
        else
        {
            log_warn << "node " << *i << " not found from known list in ae";
        }
    }

    // Compute final state and log if it has changed
    std::vector<int> oparr_after(known_.size());
    index = 0;
    for (NodeMap::const_iterator i(known_.begin()); i != known_.end(); ++i)
    {
        oparr_after[index] = (NodeMap::value(i).operational() == true);
        index++;
    }

    if (oparr_before != oparr_after)
    {
        evs_log_info(I_STATE) << "before asym elimination";
        if (info_mask_ & I_STATE)
        {
            std::copy(oparr_before.begin(), oparr_before.end(),
                      std::ostream_iterator<int>(std::cerr, " "));
            std::cerr << "\n";
        }

        evs_log_info(I_STATE) << "after asym elimination";
        if (info_mask_ & I_STATE)
        {
            std::copy(oparr_after.begin(), oparr_after.end(),
                      std::ostream_iterator<int>(std::cerr, " "));
            std::cerr << "\n";
        }
    }
}

// For each node thas has no join message associated, iterate over other
// known nodes' join messages to find out if the node without join message
// should be declared inactive.
void gcomm::evs::Proto::check_unseen()
{
    for (NodeMap::iterator i(known_.begin()); i != known_.end(); ++i)
    {

        const UUID& node_uuid(NodeMap::key(i));
        Node& node(NodeMap::value(i));

        if (node_uuid                          != uuid() &&
            current_view_.is_member(node_uuid) == false  &&
            node.join_message()                == 0      &&
            node.operational()                 == true)
        {
            evs_log_debug(D_STATE) << "checking operational unseen "
                                   << node_uuid;
            size_t cnt(0), inact_cnt(0);
            for (NodeMap::iterator j(known_.begin()); j != known_.end(); ++j)
            {
                const JoinMessage* jm(NodeMap::value(j).join_message());
                if (jm == 0 || NodeMap::key(j) == uuid())
                {
                    continue;
                }
                MessageNodeList::const_iterator mn_i;
                for (mn_i = jm->node_list().begin();
                     mn_i != jm->node_list().end(); ++mn_i)
                {
                    NodeMap::const_iterator known_i(
                        known_.find(MessageNodeList::key(mn_i)));
                    if (known_i == known_.end() ||
                        (MessageNodeList::value(mn_i).operational() == true &&
                         NodeMap::value(known_i).join_message() == 0))
                    {
                        evs_log_debug(D_STATE)
                            << "all joins not locally present for "
                            << NodeMap::key(j)
                            << " join message node list";
                        return;
                    }
                }

                if ((mn_i = jm->node_list().find(node_uuid))
                    != jm->node_list().end())
                {
                    const MessageNode& mn(MessageNodeList::value(mn_i));
                    evs_log_debug(D_STATE)
                        << "found " << node_uuid << " from " <<  NodeMap::key(j)
                        << " join message: "
                        << mn.view_id() << " "
                        << mn.operational();
                    if (mn.view_id() != ViewId(V_REG))
                    {
                        ++cnt;
                        if (mn.operational() == false) ++inact_cnt;
                    }
                }
            }
            if (cnt > 0 && cnt == inact_cnt)
            {
                evs_log_info(I_STATE)
                    << "unseen node marked inactive by others (cnt="
                    << cnt
                    << ", inact_cnt="
                    << inact_cnt
                    << ")";
                set_inactive(node_uuid);
            }
        }
    }
}


// Iterate over all join messages. If some node has nil view id and suspected
// flag true in all present join messages, declare it inactive.
void gcomm::evs::Proto::check_nil_view_id()
{
    size_t join_counts(0);
    std::map<UUID, size_t > nil_counts;
    for (NodeMap::const_iterator i(known_.begin()); i != known_.end(); ++i)
    {
        const JoinMessage* jm(NodeMap::value(i).join_message());
        if (jm == 0)
        {
            continue;
        }
        ++join_counts;
        for (MessageNodeList::const_iterator j(jm->node_list().begin());
             j != jm->node_list().end(); ++j)
        {
            const MessageNode& mn(MessageNodeList::value(j));
            if (mn.view_id() == ViewId(V_REG))
            {
                // todo: investigate why removing mn.suspected() == true
                // condition causes some unit tests to fail
                if (mn.suspected() == true)
                {
                    const UUID& uuid(MessageNodeList::key(j));
                    ++nil_counts[uuid];
                }
            }
        }
    }
    for (std::map<UUID, size_t>::const_iterator
             i(nil_counts.begin()); i != nil_counts.end(); ++i)
    {
        if (i->second == join_counts && is_inactive(i->first) == false)
        {
            log_info << "node " << i->first
                     << " marked with nil view id and suspected in all present"
                     << " join messages, declaring inactive";
            set_inactive(i->first);
        }
    }
}


void gcomm::evs::Proto::handle_join(const JoinMessage& msg, NodeMap::iterator ii)
{
    assert(ii != known_.end());
    assert(state() != S_CLOSED);

    Node& inst(NodeMap::value(ii));

    evs_log_debug(D_JOIN_MSGS) << " " << msg;

    if (state() == S_LEAVING)
    {
        if (msg.source_view_id() == current_view_.id())
        {
            inst.set_tstamp(gu::datetime::Date::now());
            MessageNodeList same_view;
            for_each(msg.node_list().begin(), msg.node_list().end(),
                     SelectNodesOp(same_view, current_view_.id(),
                                   true, true));
            profile_enter(input_map_prof_);
            if (update_im_safe_seqs(same_view) == true)
            {
                profile_enter(send_leave_prof_);
                gu_trace(send_leave(false));
                profile_leave(send_leave_prof_);
            }
            for (NodeMap::const_iterator i = known_.begin(); i != known_.end();
                 ++i)
            {
                const UUID& uuid(NodeMap::key(i));
                const Node& node(NodeMap::value(i));
                if (current_view_.is_member(uuid) == true)
                {
                    const Range r(input_map_->range(node.index()));
                    if (r.lu() <= last_sent_)
                    {
                        send_gap(EVS_CALLER, uuid, current_view_.id(),
                                 Range(r.lu(), last_sent_));
                    }
                }
            }
            profile_leave(input_map_prof_);
            gu_trace(retrans_user(msg.source(), same_view));
        }
        return;
    }
    else if (is_msg_from_previous_view(msg) == true)
    {
        return;
    }
    else if (install_message_ != 0)
    {
        // Note: don't send join from this branch yet, join is
        // sent at the end of this method
        if (install_message_->source() == msg.source())
        {
            evs_log_info(I_STATE)
                << "shift to gather due to representative "
                << msg.source() << " join";
            if (msg.source_view_id() == install_message_->install_view_id())
            {
                // Representative reached operational state, we follow
                // Other instances installed view before this one, so it is
                // safe to shift to S_OPERATIONAL

                // Mark all operational nodes in install message as installed
                for (MessageNodeList::const_iterator
                         mi = install_message_->node_list().begin();
                     mi != install_message_->node_list().end(); ++mi)
                {
                    if (MessageNodeList::value(mi).operational() == true)
                    {
                        NodeMap::iterator jj;
                        gu_trace(jj = known_.find_checked(
                                     MessageNodeList::key(mi)));
                        NodeMap::value(jj).set_installed(true);
                    }
                }
                inst.set_tstamp(gu::datetime::Date::now());
                if (state() == S_INSTALL)
                {
                    profile_enter(shift_to_prof_);
                    gu_trace(shift_to(S_OPERATIONAL));
                    profile_leave(shift_to_prof_);
                    if (pending_leave_ == true)
                    {
                        close();
                        return;
                    }
                    // proceed to process actual join message
                }
                else
                {
                    log_warn << self_string()
                             << "received join message from new "
                             << "view while in GATHER, dropping";
                    return;
                }
            }
            gu_trace(shift_to(S_GATHER, false));
        }
        else if (consensus_.is_consistent(*install_message_) == true)
        {
            return;
            // Commented out: It seems to be better strategy to
            // just wait source of inconsistent join to time out
            // instead of shifting to gather. #443

            // if (consensus_.is_consistent(msg) == true)
            // {
            //   return;
            // }
            // else
            // {
            //   log_warn << "join message not consistent " << msg;
            //   log_info << "state (stderr): ";
            //   std::cerr << *this << std::endl;
            //
            // gu_trace(shift_to(S_GATHER, false));
            // }
        }
        else
        {
            evs_log_info(I_STATE)
                << "shift to GATHER, install message is "
                << "inconsistent when handling join from "
                << msg.source() << " " << msg.source_view_id();
            evs_log_info(I_STATE) << "state: " << *this;
            gu_trace(shift_to(S_GATHER, false));
        }
    }
    else if (state() != S_GATHER)
    {
        evs_log_info(I_STATE)
            << " shift to GATHER while handling join message from "
            << msg.source() << " " << msg.source_view_id();
        gu_trace(shift_to(S_GATHER, false));
    }

    gcomm_assert(output_.empty() == true);

    // If source node is member of current view but has already
    // formed new view, mark it unoperational
    if (current_view_.is_member(msg.source()) == true &&
        msg.source_view_id().seq() > current_view_.id().seq())
    {
        evs_log_info(I_STATE)
            << " join source has already formed new view, marking inactive";
        set_inactive(msg.source());
        return;
    }

    // Collect view ids to gather_views_ list.
    // Add unseen nodes to known list and evicted nodes to evicted list.
    // Evicted nodes must also be added to known list for GATHER time
    // bookkeeping.
    // No need to adjust node state here, it is done later on in
    // check_suspects()/cross_check_inactives().
    for (MessageNodeList::const_iterator i(msg.node_list().begin());
         i != msg.node_list().end(); ++i)
    {
        NodeMap::iterator ni(known_.find(MessageNodeList::key(i)));
        const UUID mn_uuid(MessageNodeList::key(i));
        const MessageNode& mn(MessageNodeList::value(i));
        gather_views_.insert(std::make_pair(mn.view_id(),
                                            gu::datetime::Date::now()));
        if (ni == known_.end())
        {
            known_.insert_unique(
                std::make_pair(mn_uuid,
                               Node(inactive_timeout_, suspect_timeout_)));
        }

        // Evict nodes according to join message
        if (mn_uuid != uuid() && mn.evicted() == true)
        {
            set_inactive(mn_uuid);
            if (is_evicted(mn_uuid) == false)
            {
                evict(mn_uuid);
            }
        }
    }

    // Timestamp source if it sees processing node as operational.
    // Adjust local entry operational status.
    MessageNodeList::const_iterator self(msg.node_list().find(uuid()));
    if (msg.node_list().end()                      != self)
    {
        if(MessageNodeList::value(self).operational() == true)
        {
            inst.set_tstamp(gu::datetime::Date::now());
        }
        else
        {
            evs_log_info(I_STATE)
                << " declaring source " << msg.source()
                << " as inactive (mutual exclusion)";
            set_inactive(msg.source());
        }
    }
    inst.set_join_message(&msg);

    // Select nodes that are coming from the same view as seen by
    // message source
    MessageNodeList same_view;
    for_each(msg.node_list().begin(), msg.node_list().end(),
             SelectNodesOp(same_view, current_view_.id(), true, true));
    // Find out self from node list
    MessageNodeList::const_iterator nlself_i(same_view.find(uuid()));

    // Other node coming from the same view
    if (msg.source()         != uuid() &&
        msg.source_view_id() == current_view_.id())
    {
        gcomm_assert(nlself_i != same_view.end());
        // Update input map state
        (void)update_im_safe_seqs(same_view);

        // Find out max hs and complete up to that if needed
        MessageNodeList::const_iterator max_hs_i(
            max_element(same_view.begin(), same_view.end(), RangeHsCmp()));
        const seqno_t max_hs(MessageNodeList::value(max_hs_i).im_range().hs());
        if (last_sent_ < max_hs)
        {
            gu_trace(complete_user(max_hs));
        }
    }

    //
    gu_trace(retrans_user(msg.source(), same_view));
    // Retrans leave messages that others are missing
    gu_trace(retrans_leaves(same_view));

    // Make cross check to resolve conflict if two nodes
    // declare each other inactive. There is no need to make
    // this for own messages.
    if (msg.source() != uuid())
    {
        gu_trace(check_suspects(msg.source(), same_view));
        gu_trace(cross_check_inactives(msg.source(), same_view));
        gu_trace(check_unseen());
        gu_trace(check_nil_view_id());
    }

    // Eliminate asymmetry according to operational status flags in
    // join messages
    gu_trace(asymmetry_elimination());

    // If current join message differs from current state, send new join
    const JoinMessage* curr_join(NodeMap::value(self_i_).join_message());
    MessageNodeList new_nl;
    populate_node_list(&new_nl);

    if (curr_join == 0 ||
        (curr_join->aru_seq()   != input_map_->aru_seq()  ||
         curr_join->seq()       != input_map_->safe_seq() ||
         curr_join->node_list() != new_nl))
    {
        gu_trace(create_join());
        if (consensus_.is_consensus() == false)
        {
            send_join(false);
        }
    }

    if (consensus_.is_consensus() == true)
    {
        if (is_representative(uuid()) == true)
        {
            gu_trace(send_install(EVS_CALLER));
        }
    }
}


void gcomm::evs::Proto::handle_leave(const LeaveMessage& msg,
                                     NodeMap::iterator ii)
{
    assert(ii != known_.end());
    assert(state() != S_CLOSED && state() != S_JOINING);

    Node& node(NodeMap::value(ii));
    evs_log_debug(D_LEAVE_MSGS) << "leave message " << msg;

    if (msg.source() != uuid() && node.is_inactive() == true)
    {
        evs_log_debug(D_LEAVE_MSGS) << "dropping leave from already inactive";
        return;
    }
    node.set_leave_message(&msg);
    if (msg.source() == uuid())
    {
        // The last one to live, instant close. Otherwise continue
        // serving until it becomes apparent that others have
        // leave message.
        if (current_view_.members().size() == 1)
        {
            profile_enter(shift_to_prof_);
            gu_trace(shift_to(S_CLOSED));
            profile_leave(shift_to_prof_);
        }
    }
    else
    {
        // Always set node nonoperational if leave message is seen
        node.set_operational(false);
        if (msg.source_view_id()       != current_view_.id() ||
            is_msg_from_previous_view(msg) == true)
        {
            // Silent drop
            return;
        }

        const seqno_t prev_safe_seq(update_im_safe_seq(node.index(), msg.aru_seq()));
        if (prev_safe_seq != input_map_->safe_seq(node.index()))
        {
            node.set_tstamp(gu::datetime::Date::now());
        }
        if (state() == S_OPERATIONAL)
        {
            profile_enter(shift_to_prof_);
            evs_log_info(I_STATE)
                << " shift to GATHER when handling leave from "
                << msg.source() << " " << msg.source_view_id();
            gu_trace(shift_to(S_GATHER, true));
            profile_leave(shift_to_prof_);
        }
        else if (state() == S_GATHER &&
                 prev_safe_seq != input_map_->safe_seq(node.index()))
        {
            profile_enter(send_join_prof_);
            gu_trace(send_join());
            profile_leave(send_join_prof_);
        }
    }
}


void gcomm::evs::Proto::handle_install(const InstallMessage& msg,
                                       NodeMap::iterator ii)
{

    assert(ii != known_.end());
    assert(state() != S_CLOSED && state() != S_JOINING);

    Node& inst(NodeMap::value(ii));

    evs_log_debug(D_INSTALL_MSGS) << "install msg " << msg;

    if (state() == S_LEAVING)
    {
        // Check if others have receievd leave message or declared
        // as unoperational before shifting to closed.
        MessageNodeList::const_iterator mn_i(msg.node_list().find(uuid()));
        if (mn_i != msg.node_list().end())
        {
            const MessageNode& mn(MessageNodeList::value(mn_i));
            if (mn.operational() == false || mn.leaving() == true)
            {
                profile_enter(shift_to_prof_);
                gu_trace(shift_to(S_CLOSED));
                profile_leave(shift_to_prof_);
            }
        }
        return;
    }
    else if (state() == S_OPERATIONAL)
    {
        // Drop install messages in operational state.
        evs_log_debug(D_INSTALL_MSGS)
            << "dropping install message in already installed view";
        return;
    }
    else if (inst.operational() == false)
    {
        // Message source is not seen as operational, must not accept
        // anything from it.
        evs_log_debug(D_INSTALL_MSGS)
            << "install message source " << msg.source()
            << " is not operational, discarding message";
        return;
    }
    else if (is_msg_from_previous_view(msg) == true)
    {
        // Delayed install message
        evs_log_debug(D_FOREIGN_MSGS)
            << " dropping install message from previous view";
        return;
    }
    else if (install_message_ != 0)
    {
        if (msg.source() == install_message_->source() &&
            msg.install_view_id().seq() > install_message_->install_view_id().seq())
        {
            // Representative regenerated install message
            evs_log_debug(D_INSTALL_MSGS)
                << "regenerated install message";
            setall_committed(false);
            setall_installed(false);
            delete install_message_;
            install_message_ = 0;
            // Fall through to process new install message
        }
        else if (msg.source() == install_message_->source())
        {
            // Duplicate or delayed install message
            evs_log_debug(D_INSTALL_MSGS)
                << "duplicate or delayed install message";
            return;
        }
        else
        {
            MessageNodeList::const_iterator self(msg.node_list().find(uuid()));
            if (msg.node_list().end()                      == self ||
                MessageNodeList::value(self).operational() == false)
            {
                evs_log_debug(D_INSTALL_MSGS)
                    << "dropping install message, processing node not in "
                    << "new view";
            }
            else
            {
                // Two nodes decided to generate install message simultaneously,
                // shift to gather to combine groups in install messages.
                log_warn << self_string()
                         << " shift to GATHER due to conflicting install "
                         << "messages";
                gu_trace(shift_to(S_GATHER));
            }
            return;
        }
    }
    else if (inst.installed() == true)
    {
        log_warn << self_string()
                 << " shift to GATHER due to inconsistent state";
        profile_enter(shift_to_prof_);
        gu_trace(shift_to(S_GATHER));
        profile_leave(shift_to_prof_);
        return;
    }

    // Construct join from install message so that the most recent
    // information from representative is updated to local state.
    if (msg.source() != uuid())
    {
        const MessageNode& mn(
            MessageNodeList::value(
                msg.node_list().find_checked(msg.source())));
        JoinMessage jm(msg.version(),
                       msg.source(),
                       mn.view_id(),
                       msg.seq(),
                       msg.aru_seq(),
                       msg.fifo_seq(),
                       msg.node_list());
        handle_join(jm, ii);
    }

    // Drop install message if processing node won't be part of the
    // view to be installed.
    // Don't set nodes that are forming another view inactive here,
    // they should enter new view shortly after install message
    // delivery and should be ready to restart GATHER round.
    MessageNodeList::const_iterator self(msg.node_list().find(uuid()));
    if (msg.node_list().end()                      == self ||
        MessageNodeList::value(self).operational() == false)
    {
        evs_log_debug(D_INSTALL_MSGS)
            << "dropping install message, processing node not in new view";
        return;
    }

    // Proceed to install phase
    assert(install_message_ == 0);

    // Run through known nodes and remove each entry that is
    // not member of current view or present in install message.
    // This is to prevent inconsistent view of group when first message(s)
    // from new node are received after install message on representative
    // and before install message on other nodes.
    bool changed(false);
    NodeMap::iterator i, i_next;
    for (NodeMap::iterator i(known_.begin()); i != known_.end(); i = i_next)
    {
        i_next = i, ++i_next;
        const UUID& uuid(NodeMap::key(i));
        if (msg.node_list().find(uuid)         == msg.node_list().end() &&
            current_view_.members().find(uuid) == current_view_.members().end())
        {
            log_info << self_string() << " temporarily discarding known "
                     << uuid << " due to received install message";
            known_.erase(i);
            changed = true;
        }
    }

    // Recreate join message to match current state, otherwise is_consistent()
    // below will fail.
    if (changed == true)
    {
        (void)create_join();
    }

    // See if install message is consistent with local state.
    // Is_consistent() checks only local state and local join
    // message in case other nodes have already been seen and reported
    // nodes that will not be in the next view.
    if (consensus_.is_consistent(msg) == true)
    {
        inst.set_tstamp(gu::datetime::Date::now());
        install_message_ = new InstallMessage(msg);
        assert(install_message_->source() != UUID::nil());
        assert(install_message_->flags() != 0);
        profile_enter(send_gap_prof_);
        // Send commit gap
        gu_trace(send_gap(EVS_CALLER, UUID::nil(), install_message_->install_view_id(),
                          Range(), true));
        profile_leave(send_gap_prof_);
    }
    else
    {
        evs_log_debug(D_INSTALL_MSGS)
            << "install message " << msg
            << " not consistent with state " << *this;
        profile_enter(shift_to_prof_);
        gu_trace(shift_to(S_GATHER, true));
        profile_leave(shift_to_prof_);
    }
}


void gcomm::evs::Proto::handle_evict_list(const EvictListMessage& msg,
                                          NodeMap::iterator ii)
{
    if (auto_evict_ == 0)
    {
        // Ignore evict list messages if auto_evict_ is disabled.
        return;
    }

    Node& node(NodeMap::value(ii));
    node.set_evict_list_message(&msg);
    gu::datetime::Date now(gu::datetime::Date::now());

    // Construct a list of evict candidates that appear in evict list messages
    // with cnt greater than local auto_evict_. If evict candidate is reported
    // by majority of the current group, evict process is triggered.

    // UUID -> over auto_evict_, total count
    typedef std::map<UUID, std::pair<size_t, size_t> > Evicts;
    Evicts evicts;
    bool found(false);

    for (NodeMap::const_iterator i(known_.begin()); i != known_.end(); ++i)
    {
        const EvictListMessage* const elm(
            NodeMap::value(i).evict_list_message());
        if (elm == 0)
        {
            continue;
        }
        else if (elm->evict_list().find(uuid()) != elm->evict_list().end())
        {
            evs_log_debug(D_STATE)
                << "found self " << uuid() << " from evict list from "
                << msg.source() << " at " << get_address(msg.source());
            continue;
        }
        else if (elm->tstamp() + delayed_keep_period_ < now)
        {
            evs_log_debug(D_STATE) << "ignoring expired evict message";
            continue;
        }

        for (EvictListMessage::EvictList::const_iterator
                 elm_i(elm->evict_list().begin());
             elm_i != elm->evict_list().end();
             ++elm_i)
        {
            if (elm_i->second <= 1)
            {
                // Don't consider entries with single delayed event as
                // evict candidates.
                continue;
            }

            std::pair<Evicts::iterator, bool> eir(
                evicts.insert(
                    std::make_pair(
                        elm_i->first, std::make_pair(0, 0))));
            evs_log_info(I_STATE) << "eir " << eir.first->first
                                  << " " << eir.first->second.first
                                  << " " << eir.first->second.second;
            ++eir.first->second.second; // total count
            if (elm_i->second >= auto_evict_)
            {
                ++eir.first->second.first; // over threshold count
                found = true;
            }
        }
    }

    // Evict candidates that have reached threshold count
    for (Evicts::const_iterator i(evicts.begin());
         found == true && i != evicts.end(); ++i)
    {
        if (is_evicted(i->first) == true)
        {
            // Already evicted, avoid spamming
            continue;
        }
        evs_log_info(I_STATE) << "evict candidate "
                              << i->first << " " << i->second.first
                              << " " << i->second.second;
        // If the candidate is in the current view, require majority
        // of the view to agree. If the candidate is not in the current
        // view, require majority of known nodes to agree. Ability to
        // evict nodes outside of the group (even while in non-PC) is
        // needed to stabilize cluster also in the case that nodes
        // have already partitioned.

        // TODO: Record stable views from PC and use weights from there
        // accordingly (need to be added to view).
        if (i->second.first != 0 &&
            ((current_view_.is_member(i->first) &&
              i->second.second > current_view_.members().size()/2) ||
             i->second.second > known_.size()/2))
        {
            log_warn << "evicting member " << i->first
                     << " at " << get_address(i->first)
                     << " permanently from group";
            evict(i->first);
            if (state() == S_OPERATIONAL)
            {
                shift_to(S_GATHER, true);
            }
        }
    }
}<|MERGE_RESOLUTION|>--- conflicted
+++ resolved
@@ -986,7 +986,7 @@
                     // Request recovering message from all nodes (indicated
                     // by last arg) to increase probablity of receiving the
                     // message.
-                    gu_trace(send_gap(node_uuid, current_view_.id(),
+                    gu_trace(send_gap(EVS_CALLER, node_uuid, current_view_.id(),
                                       Range(range.lu(), last_sent_),
                                       false, true));
                 }
@@ -1000,7 +1000,6 @@
             }
             else
             {
-<<<<<<< HEAD
                 dli->second.set_tstamp(now);
                 dli->second.set_state(DelayedEntry::S_DELAYED,
                                       delayed_keep_period_, now);
@@ -1008,13 +1007,6 @@
                 {
                     do_send_evict_list = true;
                 }
-=======
-                // Request recovering message from all nodes (indicated
-                // by last arg) to increase probablity of receiving the
-                // message.
-                gu_trace(send_gap(EVS_CALLER, node_uuid, current_view_.id(),
-                                  Range(range.lu(), last_sent_), false, true));
->>>>>>> 15a33ef3
             }
         }
         else if (dli != delayed_list_.end())
