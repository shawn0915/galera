--- conflicted
+++ resolved
@@ -97,7 +97,25 @@
 %define systemd 0
 %endif
 
-<<<<<<< HEAD
+%if 0%{?systemd}
+%{?systemd_requires}
+%if 0%{?suse_version}
+BuildRequires: systemd-rpm-macros
+# RedHat seems not to need this (or an equivalent).
+%endif
+
+%else
+# NOT systemd
+
+%if 0%{?suse_version}
+PreReq:        %insserv_prereq %fillup_prereq
+%else
+Requires(post): chkconfig
+Requires(preun): chkconfig
+Requires(preun): initscripts
+%endif
+%endif # systemd
+
 %description
 Galera is a fast synchronous multimaster wsrep provider (replication engine)
 for transactional databases and similar applications. For more information
@@ -114,27 +132,7 @@
 %package -n galera-arbitrator-3
 Summary:       Galera arbitrator daemon
 Group:         Productivity/Databases/Servers
-=======
-%if 0%{?systemd}
-%{?systemd_requires}
-%if 0%{?suse_version}
-BuildRequires: systemd-rpm-macros
-# RedHat seems not to need this (or an equivalent).
-%endif
-
-%else
-# NOT systemd
-
-%if 0%{?suse_version}
-PreReq:        %insserv_prereq %fillup_prereq
-%else
-Requires(post): chkconfig
-Requires(preun): chkconfig
-Requires(preun): initscripts
-%endif
-%endif # systemd
-
->>>>>>> 6ba73868
+
 Requires:      openssl nmap
 %if 0%{?centos} == 6
 Requires:      nc
@@ -204,15 +202,10 @@
 ln -sf /usr/sbin/service %{buildroot}%{_sbindir}/rcgarb
 %else
 install -d $RBR/usr/sbin
-<<<<<<< HEAD
+
 ln -sf /etc/init.d/garb $RBR%{_sbindir}/rcgarb
-%endif
-%endif
-=======
-ln -sf /etc/init.d/garb $RBR/usr/sbin/rcgarb
 %endif # systemd
 %endif # suse_version
->>>>>>> 6ba73868
 
 %if 0%{?suse_version}
 install -d $RBR/var/adm/fillup-templates/
@@ -283,7 +276,6 @@
 %restart_on_update garb
 %insserv_cleanup
 
-<<<<<<< HEAD
 %pre -n galera-arbitrator-3
 %if 0%{?suse_version} >= 1210
 %service_add_pre garb.service
@@ -303,7 +295,7 @@
 %if 0%{?suse_version} >= 1210
 %service_del_postun garb.service
 %endif
-=======
+
 %else
 # Not SuSE - so it must be RedHat, CentOS, Fedora
 
@@ -329,7 +321,6 @@
 
 %endif
 # systemd ?
->>>>>>> 6ba73868
 
 
 %files
@@ -371,9 +362,6 @@
 
 %attr(0755,root,root) %{_bindir}/garbd
 
-<<<<<<< HEAD
-%doc %attr(644, root, man) %{_mandir}/man8/garbd.1*
-=======
 %attr(0755,root,root) %dir %{libs}
 %attr(0755,root,root) %{libs}/libgalera_smm.so
 
@@ -386,7 +374,6 @@
 %doc %attr(0644,root,root) %{docs}/README-MySQL
 
 %doc %attr(644, root, man) %{_mandir}/man8/garbd.8*
->>>>>>> 6ba73868
 
 %clean
 [ "$RPM_BUILD_ROOT" != "/" ] && [ -d $RPM_BUILD_ROOT ] && rm -rf $RPM_BUILD_ROOT;
@@ -405,4 +392,4 @@
   http://fedoraproject.org/wiki/Packaging:ScriptletSnippets#Systemd
 
 * Tue Sep 30 2014 Otto Kekäläinen <otto@seravo.fi> - 3.x
-- Initial OBS packaging created
+- Initial OBS packaging created