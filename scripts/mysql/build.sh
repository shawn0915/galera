#!/bin/bash -ex

if test -z "$MYSQL_SRC"
then
    echo "MYSQL_SRC variable pointing at MySQL/wsrep sources is not set. Can't continue."
    exit -1
fi

use_mysql_5.1_sources()
{
    MYSQL_MAJOR="5.1"
    export MYSQL_MAJOR # for DEB build
    export MYSQL_MAJOR_VER="5"
    export MYSQL_MINOR_VER="1"
    MYSQL_VER=`grep AC_INIT $MYSQL_SRC/configure.in | awk -F '[' '{ print $3 }' | awk -F ']' '{ print $1 }'`
}

use_mariadb_5.1_sources()
{
    use_mysql_5.1_sources
}

use_mysql_5.5_sources()
{
    export MYSQL_MAJOR_VER=`grep MYSQL_VERSION_MAJOR $MYSQL_SRC/VERSION | cut -d = -f 2`
    export MYSQL_MINOR_VER=`grep MYSQL_VERSION_MINOR $MYSQL_SRC/VERSION | cut -d = -f 2`
    export MYSQL_PATCH_VER=`grep MYSQL_VERSION_PATCH $MYSQL_SRC/VERSION | cut -d = -f 2`
    MYSQL_MAJOR=$MYSQL_MAJOR_VER.$MYSQL_MINOR_VER
    export MYSQL_MAJOR # for DEB build
    MYSQL_VER=$MYSQL_MAJOR.$MYSQL_PATCH_VER
}

if test -f "$MYSQL_SRC/configure.in"
then
    use_mysql_5.1_sources
elif test -f "$MYSQL_SRC/VERSION"
then
    use_mysql_5.5_sources
else
    echo "Unknown MySQL version in MYSQL_SRC path. Versions 5.1 and 5.5 are supported. Can't continue."
    exit -1
fi

# Initializing variables to defaults
uname -m | grep -q i686 && CPU=pentium || CPU=amd64 # this works for x86 Solaris too
BOOTSTRAP=no
DEBUG=no
DEBUG_LEVEL=0
GALERA_DEBUG=no
NO_STRIP=no
RELEASE=""
TAR=no
BIN_DIST=no
PACKAGE=no
INSTALL=no
CONFIGURE=no
SKIP_BUILD=no
SKIP_CONFIGURE=no
SKIP_CLIENTS=no
SCRATCH=no
SCONS="yes"
JOBS=1
GCOMM_IMPL=${GCOMM_IMPL:-"galeracomm"}
TARGET=""
MYSQLD_BINARY="mysqld"
SYNC_BEFORE_PACK=${SYNC_BEFORE_PACK:-""}

OS=$(uname)
case "$OS" in
    "Linux")
        JOBS=$(grep -c ^processor /proc/cpuinfo) ;;
    "SunOS")
        JOBS=$(psrinfo | wc -l) ;;
    "Darwin" | "FreeBSD")
        JOBS="$(sysctl -n hw.ncpu)" ;;
    *)
        echo "CPU information not available: unsupported OS: '$OS'";;
esac

if [ "$OS" == "FreeBSD" ]; then
    CC=${CC:-"gcc48"}
    CXX=${CXX:-"g++48"}
    LD_LIBRARY_PATH=${LD_LIBRARY_PATH:-"/usr/local/lib/$(basename $CC)"}
else
    CC=${CC:-"gcc"}
    CXX=${CXX:-"g++"}
fi
CC=${CC:+$(which "$CC" 2>/dev/null)}
CXX=${CXX:+$(which "$CXX" 2>/dev/null)}
export CC CXX LD_LIBRARY_PATH

EXTRA_SYSROOT=${EXTRA_SYSROOT:-""}
if [ "$OS" == "Darwin" ]; then
  if which -s port && test -x /opt/local/bin/port; then
    EXTRA_SYSROOT=/opt/local
  elif which -s brew && test -x /usr/local/bin/brew; then
    EXTRA_SYSROOT=/usr/local
  elif which -s fink && test -x /sw/bin/fink; then
    EXTRA_SYSROOT=/sw
  fi
elif [ "$OS" == "FreeBSD" ]; then
  EXTRA_SYSROOT=/usr/local
fi

usage()
{
    cat <<EOF
Usage: build.sh [OPTIONS]
Options:
    --stage <initial stage>
    --last-stage <last stage>
    -s|--scratch      build everything from scratch
    -c|--configure    reconfigure the build system (implies -s)
    -b|--bootstap     rebuild the build system (implies -c)
    -o|--opt          configure build with debug disabled (implies -c)
    -m32/-m64         build 32/64-bit binaries on x86
    -d|--debug        configure build with debug enabled (implies -c)
    -dl|--debug-level set debug level (1, implies -c)
    --with-spread     configure build with Spread (implies -c)
    --no-strip        prevent stripping of release binaries
    -j|--jobs         number of parallel compilation jobs (${JOBS})
    -p|--package      create DEB/RPM packages (depending on the distribution)
    --bin             create binary tar package
    -t|--tar          create a demo test distribution
    --sb|--skip-build skip the actual build, use the existing binaries
    --sc|--skip-configure skip configure
    --skip-clients    don't include client binaries in test package
    --scons           use scons to build galera libraries (yes)
    -r|--release <galera release>, otherwise revisions will be used

-s and -b options affect only Galera build.
EOF
}

# Parse command line
while test $# -gt 0
do
    case $1 in
        -b|--bootstrap)
            BOOTSTRAP="yes" # Bootstrap the build system
            CONFIGURE="yes"
            ;;
        --bin)
            BIN_DIST="yes"
            ;;
        -c|--configure)
            CONFIGURE="yes" # Reconfigure the build system
            ;;
        -s|--scratch)
            SCRATCH="yes"   # Build from scratch (run make clean)
            ;;
        -o|--opt)
            OPT="yes"       # Compile without debug
            ;;
        -d|--debug)
            DEBUG="yes"     # Compile with debug
            NO_STRIP="yes"  # Don't strip the binaries
            ;;
        --dl|--debug-level)
            shift;
            DEBUG_LEVEL=$1
            ;;
        --gd|--galera-debug)
            GALERA_DEBUG="yes"
            ;;
        -r|--release)
            RELEASE="$2"    # Compile without debug
            shift
            ;;
        -t|--tar)
            TAR="yes"       # Create a TGZ package
            ;;
        -i|--install)
            INSTALL="yes"
            ;;
        -p|--package)
            PACKAGE="yes"   # Create a DEB package
            CONFIGURE="yes" # don't forget to reconfigure with --prefix=/usr
            ;;
        -j|--jobs)
            shift;
            JOBS=$1
            ;;
        --no-strip)
            NO_STRIP="yes"  # Don't strip the binaries
            ;;
        --with*-spread)
            WITH_SPREAD="$1"
            ;;
        -m32)
            CFLAGS="$CFLAGS -m32"
            CXXFLAGS="$CXXFLAGS -m32"
            CONFIGURE="yes"
            CPU="pentium"
            TARGET="i686"
            ;;
        -m64)
            CFLAGS="$CFLAGS -m64"
            CXXFLAGS="$CXXFLAGS -m64"
            CONFIGURE="yes"
            CPU="amd64"
            TARGET="x86_64"
            ;;
        --sb|--skip-build)
            SKIP_BUILD="yes"
            ;;
        --sc|--skip-configure)
            SKIP_CONFIGURE="yes"
            ;;
        --skip-clients)
            SKIP_CLIENTS="yes"
            ;;
        --scons)
            SCONS="yes"
            ;;
        --help)
            usage
            exit 0
            ;;
        *)
            echo "Unrecognized option: $1"
            usage
            exit 1
            ;;
    esac
    shift
done

if [ "$PACKAGE" == "yes" -a "$OS" == "Linux" ]
then
    # check whether sudo accepts -E to preserve environment
    echo "testing sudo"
    if sudo -E $(which epm) --version >/dev/null 2>&1
    then
        echo "sudo accepts -E"
        SUDO_ENV="sudo -E"
        SUDO="sudo"
    else
        echo "sudo does not accept param -E"
        if [ $(id -ur) != 0 ]
        then
            echo "error, must build as root"
            exit 1
        else
            SUDO_ENV=""
            SUDO=""
            echo "I'm root, can continue"
        fi
    fi

    # If packaging with epm, make sure that mysql user exists in build system to
    # get file ownerships right.
    echo "Checking for mysql user and group for epm:"
    getent passwd mysql >/dev/null
    if [ $? != 0 ]
    then
        echo "Error: user 'mysql' does not exist"
        exit 1
    else
        echo "User 'mysql' ok"
    fi
    getent group mysql >/dev/null
    if [ $? != 0 ]
    then
        echo "Error: group 'mysql' doest not exist"
        exit 1
    else
        echo "Group 'mysql' ok"
    fi
fi

if [ "$OPT"     == "yes" ]; then CONFIGURE="yes"; fi
<<<<<<< HEAD
#if [ "$DEBUG"   == "yes" ]; then CONFIGURE="yes"; MYSQLD_BINARY="mysqld-debug"; fi
=======
>>>>>>> df621035
if [ "$DEBUG"   == "yes" ]; then CONFIGURE="yes"; fi
if [ "$INSTALL" == "yes" ]; then TAR="yes"; fi
if [ "$SKIP_BUILD" == "yes" ]; then CONFIGURE="no"; fi

which dpkg >/dev/null 2>&1 && DEBIAN=1 || DEBIAN=0

# export command options for Galera build
export BOOTSTRAP CONFIGURE SCRATCH OPT DEBUG WITH_SPREAD CFLAGS CXXFLAGS \
       PACKAGE CPU TARGET SKIP_BUILD RELEASE DEBIAN SCONS JOBS DEBUG_LEVEL

set -eu

# Absolute path of this script folder
BUILD_ROOT=$(cd $(dirname $0); pwd -P)
GALERA_SRC=${GALERA_SRC:-$BUILD_ROOT/../../}
# Source paths are either absolute or relative to script, get absolute
MYSQL_SRC=$(cd $MYSQL_SRC; pwd -P; cd $BUILD_ROOT)
GALERA_SRC=$(cd $GALERA_SRC; pwd -P; cd $BUILD_ROOT)

if [ "$MYSQL_MAJOR" = "5.1" ]
then
    MYSQL_BUILD_DIR="$MYSQL_SRC"
else
    [ "$DEBUG" == "yes" ] \
    && MYSQL_BUILD_DIR="$MYSQL_SRC/build_debug" \
    || MYSQL_BUILD_DIR="$MYSQL_SRC/build_release"
fi


######################################
##                                  ##
##          Build Galera            ##
##                                  ##
######################################
# Also obtain SVN revision information
if [ "$TAR" == "yes" -o "$BIN_DIST" == "yes" ]
then
    cd $GALERA_SRC
    debug_opt=""
    if [ $GALERA_DEBUG == "yes" ]
    then
        debug_opt="-d"
    fi
    scripts/build.sh $debug_opt # options are passed via environment variables
    GALERA_REV=$(bzr revno --tree -q) || \
    GALERA_REV=$(svn info >&/dev/null && svnversion | sed s/\:/,/g) || \
    GALERA_REV=$(echo "XXXX")
fi

######################################
##                                  ##
##           Build MySQL            ##
##                                  ##
######################################
# Obtain MySQL version and revision number
cd $MYSQL_SRC
WSREP_REV=$(bzr revno --tree -q) || \
WSREP_REV="XXXX"
# this does not work on an unconfigured source MYSQL_VER=$(grep '#define VERSION' $MYSQL_SRC/include/config.h | sed s/\"//g | cut -d ' ' -f 3 | cut -d '-' -f 1-2)

if [ "$PACKAGE" == "yes" ] || [ "$BIN_DIST" == "yes" ]
then
    # fetch and patch pristine sources
    cd ${TMPDIR:-/tmp}
    mysql_tag=mysql-$MYSQL_VER
    if [ "$SKIP_BUILD" == "no" ] || [ ! -d $mysql_tag ]
    then
        mysql_orig_tar_gz=$mysql_tag.tar.gz
        url2=http://ftp.sunet.se/pub/unix/databases/relational/mysql/Downloads/MySQL-$MYSQL_MAJOR
        url1=ftp://sunsite.informatik.rwth-aachen.de/pub/mirror/www.mysql.com/Downloads/MySQL-$MYSQL_MAJOR
        if [ ! -r $mysql_orig_tar_gz ]
        then
            echo "Downloading $mysql_orig_tar_gz... currently works only for 5.1.x"
            wget -N $url1/$mysql_orig_tar_gz || wget -N $url2/$mysql_orig_tar_gz
        fi
        echo "Getting wsrep patch..."
        patch_file=$(${BUILD_ROOT}/get_patch.sh $mysql_tag $MYSQL_SRC)
        echo "Patching source..."
        rm -rf $mysql_tag # need clean sources for a patch
        tar -xzf $mysql_orig_tar_gz
        cd $mysql_tag/
        patch -p1 -f < $patch_file >/dev/null || :
        # chmod a+x ./BUILD/*wsrep
        CONFIGURE="yes"
    else
        cd $mysql_tag/
    fi
    MYSQL_SRC=$(pwd -P)
    MYSQL_BUILD_DIR=$MYSQL_SRC
    if [ "$CONFIGURE" == "yes" ]
    then
        echo "Regenerating config files"
        time ./BUILD/autorun.sh
    fi
fi

echo  "Building mysqld"

export WSREP_REV
export MAKE="make -j$JOBS"

if [ "$SKIP_BUILD" == "no" ]
then
    if [ "$CONFIGURE" == "yes" ] && [ "$SKIP_CONFIGURE" == "no" ]
    then
        rm -f config.status

        BUILD_OPT=""
        if [ "$OS" == "FreeBSD" ]; then
            # don't use INSTALL_LAYOUT=STANDALONE(default), it assumes prefix=.
            CMAKE_LAYOUT_OPTIONS=(
                -DCMAKE_INSTALL_PREFIX="/usr/local" \
                -DINSTALL_LAYOUT=RPM \
                -DMYSQL_UNIX_ADDR="/tmp/mysql.sock" \
                -DINSTALL_BINDIR="bin" \
                -DINSTALL_DOCDIR="share/doc/mysql" \
                -DINSTALL_DOCREADMEDIR="share/doc/mysql" \
                -DINSTALL_INCLUDEDIR="include/mysql" \
                -DINSTALL_INFODIR="info" \
                -DINSTALL_LIBDIR="lib/mysql" \
                -DINSTALL_MANDIR="man" \
                -DINSTALL_MYSQLDATADIR="/var/db/mysql" \
                -DINSTALL_MYSQLSHAREDIR="share/mysql" \
                -DINSTALL_MYSQLTESTDIR="share/mysql/tests" \
                -DINSTALL_PLUGINDIR="lib/mysql/plugin" \
                -DINSTALL_SBINDIR="libexec" \
                -DINSTALL_SCRIPTDIR="bin" \
                -DINSTALL_SHAREDIR="share" \
                -DINSTALL_SQLBENCHDIR="share/mysql" \
                -DINSTALL_SUPPORTFILESDIR="share/mysql" \
                -DWITH_UNIT_TESTS=0 \
                -DWITH_LIBEDIT=0 \
                -DWITH_LIBWRAP=1 \
            )
        else
            [ $DEBIAN -ne 0 ] && \
                MYSQL_SOCKET_PATH="/var/run/mysqld/mysqld.sock" || \
                MYSQL_SOCKET_PATH="/var/lib/mysql/mysql.sock"

            CMAKE_LAYOUT_OPTIONS=( \
                -DINSTALL_LAYOUT=RPM \
                -DCMAKE_INSTALL_PREFIX="/usr" \
                -DINSTALL_SBINDIR="/usr/sbin" \
                -DMYSQL_DATADIR="/var/lib/mysql" \
                -DMYSQL_UNIX_ADDR=$MYSQL_SOCKET_PATH \
                -DCMAKE_OSX_ARCHITECTURES=$(uname -m) \
            )
        fi

        [ -n "$EXTRA_SYSROOT" ] && \
            CMAKE_LAYOUT_OPTIONS+=( \
                -DCMAKE_PREFIX_PATH="$EXTRA_SYSROOT" \
            )

        if [ $MYSQL_MAJOR = "5.1" ]
        then
            # This will be put to --prefix by SETUP.sh.
            export MYSQL_BUILD_PREFIX="/usr"
            export wsrep_configs="--libexecdir=/usr/sbin \
                                  --localstatedir=/var/lib/mysql/ \
                                  --with-unix-socket-path=$MYSQL_SOCKET_PATH \
                                  --with-extra-charsets=all \
                                  --with-ssl"

            [ "$DEBUG" = "yes" ] && BUILD_OPT="-debug"
            BUILD/compile-${CPU}${BUILD_OPT}-wsrep > /dev/null
        else # CMake build
            [ "$DEBUG" = "yes" ] \
            && BUILD_OPT="-DCMAKE_BUILD_TYPE=Debug -DDEBUG_EXTNAME=OFF" \
            || BUILD_OPT="-DCMAKE_BUILD_TYPE=RelWithDebInfo" # like in RPM spec

            [ "$MYSQL_MAJOR_VER$MYSQL_MINOR_VER" -ge "56" ] \
            && MEMCACHED_OPT="-DWITH_LIBEVENT=yes -DWITH_INNODB_MEMCACHED=ON" \
            || MEMCACHED_OPT=""

            if [ "$MYSQL_BUILD_DIR" != "$MYSQL_SRC" ]
            then
               [ "$BOOTSTRAP" = "yes" ] && rm -rf $MYSQL_BUILD_DIR
               [ -d "$MYSQL_BUILD_DIR" ] || mkdir -p $MYSQL_BUILD_DIR
            fi

            pushd $MYSQL_BUILD_DIR
            cmake \
                  ${CC:+-DCMAKE_C_COMPILER="$CC"} \
                  ${CXX:+-DCMAKE_CXX_COMPILER="$CXX"} \
                  -DBUILD_CONFIG=mysql_release \
                  "${CMAKE_LAYOUT_OPTIONS[@]}" \
                  $BUILD_OPT \
                  -DWITH_WSREP=1 \
                  -DWITH_EXTRA_CHARSETS=all \
                  -DWITH_SSL=yes \
                  -DWITH_ZLIB=system \
                  $MEMCACHED_OPT \
                  $MYSQL_SRC \
            && make -S && popd || exit 1
        fi
    else  # just recompile and relink with old configuration
        [ $MYSQL_MAJOR != "5.1" ] && pushd $MYSQL_BUILD_DIR
        make -S > /dev/null
        [ $MYSQL_MAJOR != "5.1" ] && popd
    fi
fi # SKIP_BUILD

# gzip manpages
# this should be rather fast, so we can repeat it every time
if [ "$PACKAGE" == "yes" ]
then
    cd $MYSQL_SRC/man && for i in *.1 *.8; do gzip -c $i > $i.gz; done || :
fi

######################################
##                                  ##
##      Making of demo tarball      ##
##                                  ##
######################################

install_mysql_5.1_demo()
{

    MYSQL_LIBS=$MYSQL_DIST_DIR/lib/mysql
    MYSQL_PLUGINS=$MYSQL_DIST_DIR/lib/mysql/plugin
    MYSQL_CHARSETS=$MYSQL_DIST_DIR/share/mysql/charsets
    # BSD-based OSes does not have -D option on 'install'
    install -m 755 -d $MYSQL_DIST_DIR/share/mysql/english
    install -m 644 $MYSQL_SRC/sql/share/english/errmsg.sys $MYSQL_DIST_DIR/share/mysql/english/errmsg.sys
    install -m 755 -d $MYSQL_DIST_DIR/sbin
    install -m 755 $MYSQL_SRC/sql/mysqld $MYSQL_DIST_DIR/sbin/mysqld
    if [ "$SKIP_CLIENTS" == "no" ]
    then
        # Hack alert:
        #  install libmysqlclient.so as libmysqlclient.so.16 as client binaries
        #  seem to be linked against explicit version. Figure out better way to 
        #  deal with this.
        install -m 755 -d $MYSQL_LIBS
        install -m 755 $MYSQL_SRC/libmysql/.libs/libmysqlclient.so $MYSQL_LIBS/libmysqlclient.so.16
    fi
    if test -f $MYSQL_SRC/storage/innodb_plugin/.libs/ha_innodb_plugin.so
    then
        install -m 755 -d $MYSQL_PLUGINS
        install -m 755 $MYSQL_SRC/storage/innodb_plugin/.libs/ha_innodb_plugin.so \
                $MYSQL_PLUGINS/ha_innodb_plugin.so
    fi
    install -m 755 -d $MYSQL_BINS
    install -m 644 $MYSQL_SRC/sql/share/english/errmsg.sys $MYSQL_DIST_DIR/share/mysql/english/errmsg.sys
    install -m 755 -d $MYSQL_DIST_DIR/sbin
    install -m 755 $MYSQL_SRC/sql/mysqld $MYSQL_DIST_DIR/sbin/mysqld
    if [ "$SKIP_CLIENTS" == "no" ]
    then
        # Hack alert:
        #  install libmysqlclient.so as libmysqlclient.so.16 as client binaries
        #  seem to be linked against explicit version. Figure out better way to 
        #  deal with this.
        install -m 755 -d $MYSQL_LIBS
        install -m 755 $MYSQL_SRC/libmysql/.libs/libmysqlclient.so $MYSQL_LIBS/libmysqlclient.so.16
    fi
    if test -f $MYSQL_SRC/storage/innodb_plugin/.libs/ha_innodb_plugin.so
    then
        install -m 755 -d $MYSQL_PLUGINS
        install -m 755 $MYSQL_SRC/storage/innodb_plugin/.libs/ha_innodb_plugin.so \
                $MYSQL_PLUGINS/ha_innodb_plugin.so
    fi
    install -m 755 -d $MYSQL_BINS
    if [ "$SKIP_CLIENTS" == "no" ]
    then
        if [ -x $MYSQL_SRC/client/.libs/mysql ]    # MySQL
        then
            MYSQL_CLIENTS=$MYSQL_SRC/client/.libs
        elif [ -x $MYSQL_SRC/client/mysql ]        # MariaDB
        then
            MYSQL_CLIENTS=$MYSQL_SRC/client
        else
            echo "Can't find MySQL clients. Aborting."
            exit 1
        fi
        install -m 755 -s -t $MYSQL_BINS  $MYSQL_CLIENTS/mysql
        install -m 755 -s -t $MYSQL_BINS  $MYSQL_CLIENTS/mysqldump
        install -m 755 -s -t $MYSQL_BINS  $MYSQL_CLIENTS/mysqladmin
    fi

    install -m 755 -t $MYSQL_BINS     $MYSQL_SRC/scripts/wsrep_sst_common
    install -m 755 -t $MYSQL_BINS     $MYSQL_SRC/scripts/wsrep_sst_mysqldump
    install -m 755 -t $MYSQL_BINS     $MYSQL_SRC/scripts/wsrep_sst_rsync
    install -m 755 -d $MYSQL_CHARSETS
    install -m 644 -t $MYSQL_CHARSETS $MYSQL_SRC/sql/share/charsets/*.xml
    install -m 644 -t $MYSQL_CHARSETS $MYSQL_SRC/sql/share/charsets/README
}

install_mysql_5.5_dist()
{
    export DESTDIR=$BUILD_ROOT/dist/mysql
    mkdir -p $DESTDIR
    pushd $MYSQL_BUILD_DIR
    make install
    popd
    unset DESTDIR
}

install_mysql_5.5_demo()
{
    export DESTDIR=$BUILD_ROOT/dist/mysql
    mkdir -p $DESTDIR
    pushd $MYSQL_BUILD_DIR
    cmake -DCMAKE_INSTALL_COMPONENT=Server -P cmake_install.cmake
    cmake -DCMAKE_INSTALL_COMPONENT=Client -P cmake_install.cmake
    cmake -DCMAKE_INSTALL_COMPONENT=SharedLibraries -P cmake_install.cmake
    cmake -DCMAKE_INSTALL_COMPONENT=ManPages -P cmake_install.cmake
    [ "$DEBUG" == "yes" ] && cmake -DCMAKE_INSTALL_COMPONENT=Debuginfo -P cmake_install.cmake
    popd
    unset DESTDIR
    pushd $MYSQL_DIST_DIR
    [ -d usr/local ] && ( mv usr/local/* ./ && rmdir usr/local ) # FreeBSD
    [ -d libexec -a ! -d sbin ] && mv libexec sbin # FreeBSD
    mv usr/* ./ && rmdir usr
    [ -d lib64 -a ! -d lib ] && mv lib64 lib
    popd
}

if [ $TAR == "yes" ]; then
    echo "Creating demo distribution"
    # Create build directory structure
    DIST_DIR=$BUILD_ROOT/dist
    MYSQL_DIST_DIR=$DIST_DIR/mysql
    MYSQL_DIST_CNF=$MYSQL_DIST_DIR/etc/my.cnf
    GALERA_DIST_DIR=$DIST_DIR/galera
    MYSQL_BINS=$MYSQL_DIST_DIR/bin

    cd $BUILD_ROOT
    rm -rf $DIST_DIR

    # Install required MySQL files in the DIST_DIR
    if [ $MYSQL_MAJOR == "5.1" ]; then
        install_mysql_5.1_demo
        install -m 755 -d $(dirname $MYSQL_DIST_CNF)
        install -m 644 my-5.1.cnf $MYSQL_DIST_CNF
    else
        install_mysql_5.5_demo > /dev/null
        install -m 755 -d $(dirname $MYSQL_DIST_CNF)
        install -m 644 my-5.5.cnf $MYSQL_DIST_CNF
    fi

    cat $MYSQL_BUILD_DIR/support-files/wsrep.cnf | \
        sed 's/root:$/root:rootpass/' >> $MYSQL_DIST_CNF
    pushd $MYSQL_BINS; ln -s wsrep_sst_rsync wsrep_sst_rsync_wan; popd
    tar -xzf mysql_var_$MYSQL_MAJOR.tgz -C $MYSQL_DIST_DIR
    install -m 644 LICENSE.mysql $MYSQL_DIST_DIR

    # Copy required Galera libraries
    GALERA_BINS=$GALERA_DIST_DIR/bin
    GALERA_LIBS=$GALERA_DIST_DIR/lib
    install -m 755 -d $GALERA_DIST_DIR
    install -m 644 ../../LICENSE $GALERA_DIST_DIR/LICENSE.galera
    install -m 755 -d $GALERA_BINS
    install -m 755 -d $GALERA_LIBS

    if [ "$SCONS" == "yes" ]
    then
        SCONS_VD=$GALERA_SRC
        cp -P $SCONS_VD/garb/garbd       $GALERA_BINS
        cp -P $SCONS_VD/libgalera_smm.so $GALERA_LIBS
        if [ "$OS" == "Darwin" -a "$DEBUG" == "yes" ]; then
            cp -P -R $SCONS_VD/garb/garbd.dSYM       $GALERA_BINS
            cp -P -R $SCONS_VD/libgalera_smm.so.dSYM $GALERA_LIBS
        fi
    else
        echo "Autotools compilation not supported any more."
        exit 1
    fi

    install -m 644 LICENSE       $DIST_DIR
    install -m 755 mysql-galera  $DIST_DIR
    install -m 644 README        $DIST_DIR
    install -m 644 QUICK_START   $DIST_DIR

    # Strip binaries if not instructed otherwise
    if test "$NO_STRIP" != "yes"
    then
         for d in $GALERA_BINS $GALERA_LIBS \
                 $MYSQL_DIST_DIR/bin $MYSQL_DIST_DIR/lib $MYSQL_DIST_DIR/sbin
        do
            for f in $d/*
            do
                file $f | grep 'not stripped' >/dev/null && strip $f || :
            done
        done
    fi

fi # if [ $TAR == "yes" ]

if [ "$BIN_DIST" == "yes" ]; then
    . bin_dist.sh
fi

if [ "$TAR" == "yes" ] || [ "$BIN_DIST" == "yes" ]; then

    if [ "$RELEASE" != "" ]
    then
        GALERA_RELEASE="galera-$RELEASE-$(uname -m)"
    else
        GALERA_RELEASE="$WSREP_REV,$GALERA_REV"
    fi

    RELEASE_NAME=$(echo mysql-$MYSQL_VER-$GALERA_RELEASE | sed s/\:/_/g)
    rm -rf $RELEASE_NAME
    mv $DIST_DIR $RELEASE_NAME

    # Hack to avoid 'file changed as we read it'-error
    if test -n "$SYNC_BEFORE_PACK"
    then
        echo "syncing disks"
        sync
        sleep 1
    fi
    # Pack the release
    tar -czf $RELEASE_NAME.tgz $RELEASE_NAME

fi # if [ $TAR == "yes"  || "$BIN_DIST" == "yes" ]

if [ "$TAR" == "yes" ] && [ "$INSTALL" == "yes" ]; then
    cmd="$GALERA_SRC/tests/scripts/command.sh"
    $cmd stop
    $cmd install $RELEASE_NAME.tgz
fi

get_arch()
{
    if ! [ -z "$TARGET" ]
    then
        if [ "$TARGET" == "i686" ]
        then
            echo "i386"
        else
            echo "amd64"
        fi
    elif [ "$OS" == "Darwin" ]; then
        if file $MYSQL_SRC/sql/mysqld | grep "i386" >/dev/null 2>&1
        then
            echo "i386"
        else
            echo "amd64"
        fi
    else
        if file $MYSQL_SRC/sql/mysqld | grep "80386" >/dev/null 2>&1
        then
            echo "i386"
        else
            echo "amd64"
        fi
    fi
}

build_linux_packages()
{
    pushd $GALERA_SRC/scripts/mysql

    local ARCH=$(get_arch)
    local WHOAMI=$(whoami)

    if [ $DEBIAN -eq 0 ] && [ "$ARCH" == "amd64" ]; then
        ARCH="x86_64"
        export x86_64=$ARCH # for epm
    fi

    local STRIP_OPT=""
    [ "$NO_STRIP" == "yes" ] && STRIP_OPT="-g"

    export MYSQL_VER MYSQL_SRC GALERA_SRC RELEASE_NAME MYSQLD_BINARY
    export WSREP_VER=${RELEASE:-"$WSREP_REV"}

    echo $MYSQL_SRC $MYSQL_VER $ARCH
    rm -rf $ARCH

    set +e
    if [ $DEBIAN -ne 0 ]; then #build DEB
        local deb_basename="mysql-server-wsrep"
        pushd debian
        $SUDO_ENV $(which epm) -n -m "$ARCH" -a "$ARCH" -f "deb" \
             --output-dir $ARCH $STRIP_OPT $deb_basename
        RET=$?
        $SUDO /bin/chown -R $WHOAMI.users $ARCH
    else # build RPM
        echo "RPMs are now built by a separate script."
        return 1
    fi

    popd
    return $RET
}

build_freebsd_packages()
{
    echo "Creating FreeBSD packages"
    # Create build directory structure
    DIST_DIR=$BUILD_ROOT/dist/mysql
    MYSQL_DIST_DIR=$DIST_DIR/usr/local
    MYSQL_DIST_CNF=$MYSQL_DIST_DIR/share/mysql/my_wsrep.cnf
    MYSQL_BINS=$MYSQL_DIST_DIR/bin
    MYSQL_CLIENT_LICENSE_DIR=$MYSQL_DIST_DIR/share/licenses/mysql-client-${MYSQL_VER}_wsrep_${RELEASE}
    MYSQL_SERVER_LICENSE_DIR=$MYSQL_DIST_DIR/share/licenses/mysql-server-${MYSQL_VER}_wsrep_${RELEASE}
    MYSQL_SERVER_DOC_DIR=$MYSQL_DIST_DIR/share/doc/mysql${MYSQL_MAJOR_VER}${MYSQL_MINOR_VER}-server_wsrep

    cd $BUILD_ROOT
    rm -rf $BUILD_ROOT/dist

    install_mysql_5.5_dist > /dev/null
    install -m 755 -d $(dirname $MYSQL_DIST_CNF)
    install -m 644 my-5.5.cnf $MYSQL_DIST_CNF

    cat $MYSQL_BUILD_DIR/support-files/wsrep.cnf | \
        sed 's/root:$/root:rootpass/' >> $MYSQL_DIST_CNF
    pushd $MYSQL_BINS; ln -s wsrep_sst_rsync wsrep_sst_rsync_wan; popd

    install -m 755 -d "$MYSQL_CLIENT_LICENSE_DIR"
    install -m 644 ../../LICENSE "$MYSQL_CLIENT_LICENSE_DIR/GPLv3"
    install -m 644 freebsd/LICENSE "$MYSQL_CLIENT_LICENSE_DIR"
    install -m 644 freebsd/catalog.mk "$MYSQL_CLIENT_LICENSE_DIR"

    install -m 755 -d "$MYSQL_SERVER_LICENSE_DIR"
    install -m 644 ../../LICENSE "$MYSQL_SERVER_LICENSE_DIR/GPLv3"
    install -m 644 freebsd/LICENSE "$MYSQL_SERVER_LICENSE_DIR"
    install -m 644 freebsd/catalog.mk "$MYSQL_SERVER_LICENSE_DIR"

    install -m 755 -d "$MYSQL_SERVER_DOC_DIR"
    install -m 644 README      "$MYSQL_SERVER_DOC_DIR"
    install -m 644 QUICK_START "$MYSQL_SERVER_DOC_DIR"

    # Strip binaries if not instructed otherwise
    if test "$NO_STRIP" != "yes"
    then
         for d in $MYSQL_DIST_DIR/bin $MYSQL_DIST_DIR/lib $MYSQL_DIST_DIR/libexec
        do
            for f in $d/*
            do
                file $f | grep 'not stripped' >/dev/null && strip $f || :
            done
        done
    fi

    pwd
    ./freebsd.sh $MYSQL_VER $RELEASE
    rm -rf $BUILD_ROOT/dist
}

if [ "$PACKAGE" == "yes" ]; then
    case "$OS" in
        Linux)
            build_linux_packages
            ;;
        FreeBSD)
            build_freebsd_packages
            mv *.tbz ../..
            ;;
        *)
            echo "packages for $OS are not supported."
            return 1
            ;;
    esac
fi
#<|MERGE_RESOLUTION|>--- conflicted
+++ resolved
@@ -270,10 +270,6 @@
 fi
 
 if [ "$OPT"     == "yes" ]; then CONFIGURE="yes"; fi
-<<<<<<< HEAD
-#if [ "$DEBUG"   == "yes" ]; then CONFIGURE="yes"; MYSQLD_BINARY="mysqld-debug"; fi
-=======
->>>>>>> df621035
 if [ "$DEBUG"   == "yes" ]; then CONFIGURE="yes"; fi
 if [ "$INSTALL" == "yes" ]; then TAR="yes"; fi
 if [ "$SKIP_BUILD" == "yes" ]; then CONFIGURE="no"; fi
