#!/bin/bash

if test -z "$MYSQL_SRC"
then
    echo "MYSQL_SRC variable pointing at MySQL/wsrep sources is not set. Can't continue."
    exit -1
fi

# Initializing variables to defaults
uname -m | grep -q i686 && CPU=pentium || CPU=amd64
DEBUG=no
DEBUG_LEVEL=1
NO_STRIP=no
RELEASE=""
TAR=no
PACKAGE=no
INSTALL=no
CONFIGURE=no
SKIP_BUILD=no
SKIP_CONFIGURE=no
SKIP_CLIENTS=no
SCRATCH=no
SCONS="yes"
JOBS=1
GCOMM_IMPL=${GCOMM_IMPL:-"galeracomm"}

usage()
{
    cat <<EOF
Usage: build.sh [OPTIONS]
Options:
    --stage <initial stage>
    --last-stage <last stage>
    -s|--scratch      build everything from scratch
    -c|--configure    reconfigure the build system (implies -s)
    -b|--bootstap     rebuild the build system (implies -c)
    -o|--opt          configure build with debug disabled (implies -c)
    -m32/-m64         build 32/64-bit binaries on x86
    -d|--debug        configure build with debug enabled (implies -c)
    -dl|--debug-level set debug level (1, implies -c)
    --with-spread     configure build with Spread (implies -c)
    --no-strip        prevent stripping of release binaries
    -j|--jobs         number of parallel compilation jobs (${JOBS})
    -p|--package      create DEB/RPM packages (depending on the distribution)
    --sb|--skip-build skip the actual build, use the existing binaries
    --sc|--skip-configure skip configure
    --skip-clients    don't include client binaries in test package
    --scons           use scons to build galera libraries (yes)
    -r|--release <galera release>, otherwise revisions will be used

-s and -b options affect only Galera build.
EOF
}

# Parse command line
while test $# -gt 0
do
    case $1 in
        -b|--bootstrap)
            BOOTSTRAP="yes" # Bootstrap the build system
            ;;
        -c|--configure)
            CONFIGURE="yes" # Reconfigure the build system
            ;;
        -s|--scratch)
            SCRATCH="yes"   # Build from scratch (run make clean)
            ;;
        -o|--opt)
            OPT="yes"       # Compile without debug
            ;;
        -d|--debug)
            DEBUG="yes"     # Compile with debug
            NO_STRIP="yes"  # Don't strip the binaries
            ;;
        --dl|--debug-level)
            shift;
            DEBUG_LEVEL=$1
            ;;
        -r|--release)
            RELEASE="$2"    # Compile without debug
            shift
            ;;
        -t|--tar)
            TAR="yes"       # Create a TGZ package
            ;;
        -i|--install)
            INSTALL="yes"
            ;;
        -p|--package)
            PACKAGE="yes"   # Create a DEB package
            ;;
        -j|--jobs)
            shift;
            JOBS=$1
            ;;
        --no-strip)
            NO_STRIP="yes"  # Don't strip the binaries
            ;;
        --with*-spread)
            WITH_SPREAD="$1"
            ;;
        -m32)
            CFLAGS="$CFLAGS -m32"
            CXXFLAGS="$CXXFLAGS -m32"
            CONFIGURE="yes"
            CPU="pentium"
            ;;
        -m64)
            CFLAGS="$CFLAGS -m64"
            CXXFLAGS="$CXXFLAGS -m64"
            CONFIGURE="yes"
            CPU="amd64"
            ;;
        --sb|--skip-build)
            SKIP_BUILD="yes"
            ;;
        --sc|--skip-configure)
            SKIP_CONFIGURE="yes"
            ;;
        --skip-clients)
            SKIP_CLIENTS="yes"
            ;;
        --scons)
            SCONS="yes"
            ;;
        --help)
            usage
            exit 0
            ;;
        *)
            echo "Unrecognized option: $1"
            usage
            exit 1
            ;;
    esac
    shift
done

# check whether sudo accepts -E to preserve environment
if [ "$PACKAGE" == "yes" ]
then
    echo "testing sudo"
    if sudo -E epm --version >/dev/null 2>&1
    then
        echo "sudo accepts -E"
        SUDO_ENV="sudo -E"
        SUDO="sudo"
    else
        echo "sudo does not accept param -E"
        if [ $(id -ur) != 0 ]
        then
            echo "error, must build as root"
            exit 1
        else
            SUDO_ENV=""
            SUDO=""
            echo "I'm root, can continue"
        fi
    fi
fi

if [ "$OPT"     == "yes" ]; then CONFIGURE="yes"; fi
if [ "$DEBUG"   == "yes" ]; then CONFIGURE="yes"; fi
if [ "$INSTALL" == "yes" ]; then TAR="yes"; fi
if [ "$SKIP_BUILD" == "yes" ]; then CONFIGURE="no"; fi

which dpkg >/dev/null 2>&1 && DEBIAN=1 || DEBIAN=0

# export command options for Galera build
export BOOTSTRAP CONFIGURE SCRATCH OPT DEBUG WITH_SPREAD CFLAGS CXXFLAGS \
       PACKAGE CPU SKIP_BUILD RELEASE DEBIAN SCONS JOBS DEBUG_LEVEL

set -eu

# Absolute path of this script folder
BUILD_ROOT=$(cd $(dirname $0); pwd -P)
GALERA_SRC=${GALERA_SRC:-$BUILD_ROOT/../../}
# Source paths are either absolute or relative to script, get absolute
MYSQL_SRC=$(cd $MYSQL_SRC; pwd -P; cd $BUILD_ROOT)
GALERA_SRC=$(cd $GALERA_SRC; pwd -P; cd $BUILD_ROOT)

# If packaging with epm, make sure that mysql user exists in build system to
# get file ownerships right.
if [ "$PACKAGE" == "yes" ]
then
    echo "Checking for mysql user and group for epm:"
    getent passwd mysql >/dev/null
    if [ $? != 0 ]
    then
        echo "Error: user 'mysql' does not exist"
        exit 1
    else
        echo "User 'mysql' ok"
    fi
    getent group mysql >/dev/null
    if [ $? != 0 ]
    then
        echo "Error: group 'mysql' doest not exist"
        exit 1
    else
        echo "Group 'mysql' ok"
    fi
fi

######################################
##                                  ##
##          Build Galera            ##
##                                  ##
######################################
# Also obtain SVN revision information
if [ "$TAR" == "yes" ]
then
    cd $GALERA_SRC
    GALERA_REV=$(svnversion | sed s/\:/,/g)
    export GALERA_VER=${RELEASE:-$GALERA_REV}
    scripts/build.sh # options are passed via environment variables
fi

######################################
##                                  ##
##           Build MySQL            ##
##                                  ##
######################################
# Obtain MySQL version and revision of Galera patch
cd $MYSQL_SRC
MYSQL_REV=$(bzr revno)
# this does not work on an unconfigured source MYSQL_VER=$(grep '#define VERSION' $MYSQL_SRC/include/config.h | sed s/\"//g | cut -d ' ' -f 3 | cut -d '-' -f 1-2)
MYSQL_VER=`grep PACKAGE_VERSION include/my_config.h | awk '{gsub(/\"/,""); print $3; }'`

if [ "$PACKAGE" == "yes" ] # fetch and patch pristine sources
then
    cd /tmp
    mysql_tag=mysql-$MYSQL_VER
    if [ "$SKIP_BUILD" == "no" ] || [ ! -d $mysql_tag ]
    then
        mysql_orig_tar_gz=$mysql_tag.tar.gz
        url1=http://mysql.dataphone.se/Downloads/MySQL-5.1
        url2=http://downloads.mysql.com/archives/mysql-5.1
        echo "Downloading $mysql_orig_tar_gz... currently works only for 5.1.x"
        wget -N $url1/$mysql_orig_tar_gz || wget -N $url2/$mysql_orig_tar_gz
        echo "Getting wsrep patch..."
        patch_file=$(${BUILD_ROOT}/get_patch.sh $mysql_tag $MYSQL_SRC)
        echo "Patching source..."
        rm -rf $mysql_tag # need clean sources for a patch
        tar -xzf $mysql_orig_tar_gz
        cd $mysql_tag/
        patch -p1 -f < $patch_file >/dev/null || :
        chmod a+x ./BUILD/*wsrep
        CONFIGURE="yes"
    else
        cd $mysql_tag/
    fi
    MYSQL_SRC=$(pwd -P)
    if [ "$CONFIGURE" == "yes" ]
    then
        echo "Regenerating config files"
        time ./BUILD/autorun.sh
    fi
fi

echo  "Building mysqld"

export MYSQL_REV
export GALERA_REV
export MAKE="make -j$JOBS"

if [ "$SKIP_BUILD" == "no" ]
then
    if [ "$CONFIGURE" == "yes" ] && [ "$SKIP_CONFIGURE" == "no" ]
    then
        rm -f config.status
        if [ "$DEBUG" == "yes" ]
        then
            DEBUG_OPT="-debug"
        else
            DEBUG_OPT=""
        fi

        export MYSQL_BUILD_PREFIX="/usr"
        
	if [ "$PACKAGE" == "yes" ]
	then
#	    [ $DEBIAN -eq 0 ] && export MYSQL_BUILD_PREFIX="/"
	    export wsrep_configs="--exec-prefix=/usr \
	                          --libexecdir=/usr/sbin \
	                          --localstatedir=/var/lib/mysql \
	                          --with-extra-charsets=all"
    	fi

        [ $DEBIAN -ne 0 ] && \
        export MYSQL_SOCKET_PATH="/var/run/mysqld/mysqld.sock" || \
        export MYSQL_SOCKET_PATH="/var/lib/mysql/mysql.sock"

        BUILD/compile-${CPU}${DEBUG_OPT}-wsrep > /dev/null
    else  # just recompile and relink with old configuration
        #set -x
        make > /dev/null
        #set +x
    fi
fi # SKIP_BUILD

# gzip manpages
# this should be rather fast, so we can repeat it every time
if [ "$PACKAGE" == "yes" ]
then
    cd $MYSQL_SRC/man && for i in *.1 *.8; do gzip -c $i > $i.gz; done || :
fi

######################################
##                                  ##
##      Making of demo tarball      ##
##                                  ##
######################################

if [ $TAR == "yes" ]; then
echo "Creating demo distribution"
# Create build directory structure
DIST_DIR=$BUILD_ROOT/dist
MYSQL_DIST_DIR=$DIST_DIR/mysql
MYSQL_DIST_CNF=$MYSQL_DIST_DIR/etc/my.cnf
GALERA_DIST_DIR=$DIST_DIR/galera
cd $BUILD_ROOT
rm -rf $DIST_DIR
# Install required MySQL files in the DIST_DIR
MYSQL_BINS=$MYSQL_DIST_DIR/bin
MYSQL_LIBS=$MYSQL_DIST_DIR/lib/mysql
MYSQL_PLUGINS=$MYSQL_DIST_DIR/lib/mysql/plugin
MYSQL_CHARSETS=$MYSQL_DIST_DIR/share/mysql/charsets
install -m 644 -D $MYSQL_SRC/sql/share/english/errmsg.sys $MYSQL_DIST_DIR/share/mysql/english/errmsg.sys
install -m 755 -D $MYSQL_SRC/sql/mysqld $MYSQL_DIST_DIR/libexec/mysqld
if [ "$SKIP_CLIENTS" == "no" ]
then
# Hack alert: install libmysqlclient.so as libmysqlclient.so.16 as client binaries
# seem to be linked against explicit version. Figure out better way to deal with
# this.
install -m 755 -D $MYSQL_SRC/libmysql/.libs/libmysqlclient.so $MYSQL_LIBS/libmysqlclient.so.16
fi
install -m 755 -D $MYSQL_SRC/storage/innodb_plugin/.libs/ha_innodb_plugin.so $MYSQL_PLUGINS/ha_innodb_plugin.so
install -m 755 -d $MYSQL_BINS
if [ "$SKIP_CLIENTS" == "no" ]
then
install -m 755 -s -t $MYSQL_BINS  $MYSQL_SRC/client/.libs/mysql
install -m 755 -s -t $MYSQL_BINS  $MYSQL_SRC/client/.libs/mysqldump
install -m 755 -s -t $MYSQL_BINS  $MYSQL_SRC/client/.libs/mysqladmin
fi
install -m 755 -t $MYSQL_BINS     $MYSQL_SRC/scripts/wsrep_sst_mysqldump
install -m 755 -t $MYSQL_BINS     $MYSQL_SRC/scripts/wsrep_sst_rsync
install -m 755 -d $MYSQL_CHARSETS
install -m 644 -t $MYSQL_CHARSETS $MYSQL_SRC/sql/share/charsets/*.xml
install -m 644 -t $MYSQL_CHARSETS $MYSQL_SRC/sql/share/charsets/README
install -m 644 -D my.cnf $MYSQL_DIST_CNF
cat $MYSQL_SRC/support-files/wsrep.cnf >> $MYSQL_DIST_CNF
tar -xzf mysql_var.tgz -C $MYSQL_DIST_DIR
install -m 644 LICENSE.mysql $MYSQL_DIST_DIR

# Copy required Galera libraries
GALERA_LIBS=$GALERA_DIST_DIR/lib
install -m 644 -D LICENSE.galera $GALERA_DIST_DIR/LICENSE.galera
install -m 755 -d $GALERA_LIBS

if [ "$SCONS" == "yes" ]
then
    SCONS_VD=$GALERA_SRC
    cp -P $SCONS_VD/libmmgalera.so*         $GALERA_LIBS
else
<<<<<<< HEAD
    cp -P $GALERA_SRC/galerautils/src/.libs/libgalerautils.so*   $GALERA_LIBS
    cp -P $GALERA_SRC/galerautils/src/.libs/libgalerautils++.so* $GALERA_LIBS
    cp -P $GALERA_SRC/gcomm/src/.libs/libgcomm.so*               $GALERA_LIBS
    cp -P $GALERA_SRC/gcache/src/.libs/libgcache.so*             $GALERA_LIBS
    cp -P $GALERA_SRC/gcs/src/.libs/libgcs.so*                   $GALERA_LIBS
    cp -P $GALERA_SRC/wsdb/src/.libs/libwsdb.so*                 $GALERA_LIBS
    cp -P $GALERA_SRC/galera/src/.libs/libmmgalera.so*           $GALERA_LIBS
=======
    echo "Autotools compilation not supported any more."
    exit 1
>>>>>>> 7c91709a
fi

install -m 644 LICENSE       $DIST_DIR
install -m 755 mysql-galera  $DIST_DIR
install -m 644 README        $DIST_DIR
install -m 644 QUICK_START   $DIST_DIR

# Strip binaries if not instructed otherwise
if test "$NO_STRIP" != "yes"
then
    strip $GALERA_LIBS/lib*.so
#    if test $GCOMM_IMPL = "galeracomm"
#    then
        strip $GALERA_SBIN/* || echo "skipped"
#    fi
    strip $MYSQL_DIST_DIR/libexec/mysqld
fi

if [ "$RELEASE" != "" ]
then
    GALERA_RELEASE="galera-$RELEASE-$(uname -m)"
else
    GALERA_RELEASE="$MYSQL_REV,$GALERA_REV"
fi
RELEASE_NAME=$(echo mysql-$MYSQL_VER-$GALERA_RELEASE | sed s/\:/_/g)
rm -rf $RELEASE_NAME
mv $DIST_DIR $RELEASE_NAME

# Hack to avoid 'file changed as we read it'-error 
sync
sleep 2

# Pack the release
#if [ "$TAR" == "yes" ]
#then
    tar -czf $RELEASE_NAME.tgz $RELEASE_NAME
#fi

if [ "$INSTALL" == "yes" ]
then
    cmd="$GALERA_SRC/tests/scripts/command.sh"
    $cmd stop
    $cmd install $RELEASE_NAME.tgz
fi

fi # if [ $TAR == "yes " ]

get_arch()
{
    if file $MYSQL_SRC/sql/mysqld.o | grep "80386" >/dev/null 2>&1
    then
        echo "i386"
    else
        echo "amd64"
    fi
}

build_packages()
{
    pushd $GALERA_SRC/scripts/mysql

    local ARCH=$(get_arch)
    local WHOAMI=$(whoami)

    if [ $DEBIAN -eq 0 ] && [ "$ARCH" == "amd64" ]
    then
        ARCH="x86_64"
        export x86_64=$ARCH # for epm
    fi

    local STRIP_OPT=""
    [ "$NO_STRIP" == "yes" ] && STRIP_OPT="-g"

    export MYSQL_VER MYSQL_SRC GALERA_SRC RELEASE_NAME
    export WSREP_VER=${RELEASE:-"$MYSQL_REV"}

    echo $MYSQL_SRC $MYSQL_VER $ARCH
    rm -rf $ARCH

    set +e
    if [ $DEBIAN -ne 0 ]
    then #build DEB
        $SUDO_ENV /usr/bin/epm -n -m "$ARCH" -a "$ARCH" -f "deb" \
             --output-dir $ARCH $STRIP_OPT mysql-wsrep
    else # build RPM
        ($SUDO_ENV /usr/bin/epm -vv -n -m "$ARCH" -a "$ARCH" -f "rpm" \
              --output-dir $ARCH --keep-files -k $STRIP_OPT mysql-wsrep || \
        /usr/bin/rpmbuild -bb --target "$ARCH" "$ARCH/mysql-wsrep.spec" \
              --buildroot="$ARCH/buildroot" )
    fi
    local RET=$?

    $SUDO /bin/chown -R $WHOAMI.users $ARCH
    set -e

    if [ $RET -eq 0 ] && [ $DEBIAN -eq 0 ]
    then # RPM cleanup (some rpm versions put the package in RPMS)
        test -d $ARCH/RPMS/$ARCH && \
        mv $ARCH/RPMS/$ARCH/*.rpm $ARCH/ 1>/dev/null 2>&1 || :

        rm -rf $ARCH/RPMS $ARCH/buildroot $ARCH/rpms # $ARCH/mysql-wsrep.spec
    fi

    return $RET
}

if [ "$PACKAGE" == "yes" ]
then
    build_packages
fi
#<|MERGE_RESOLUTION|>--- conflicted
+++ resolved
@@ -363,18 +363,8 @@
     SCONS_VD=$GALERA_SRC
     cp -P $SCONS_VD/libmmgalera.so*         $GALERA_LIBS
 else
-<<<<<<< HEAD
-    cp -P $GALERA_SRC/galerautils/src/.libs/libgalerautils.so*   $GALERA_LIBS
-    cp -P $GALERA_SRC/galerautils/src/.libs/libgalerautils++.so* $GALERA_LIBS
-    cp -P $GALERA_SRC/gcomm/src/.libs/libgcomm.so*               $GALERA_LIBS
-    cp -P $GALERA_SRC/gcache/src/.libs/libgcache.so*             $GALERA_LIBS
-    cp -P $GALERA_SRC/gcs/src/.libs/libgcs.so*                   $GALERA_LIBS
-    cp -P $GALERA_SRC/wsdb/src/.libs/libwsdb.so*                 $GALERA_LIBS
-    cp -P $GALERA_SRC/galera/src/.libs/libmmgalera.so*           $GALERA_LIBS
-=======
     echo "Autotools compilation not supported any more."
     exit 1
->>>>>>> 7c91709a
 fi
 
 install -m 644 LICENSE       $DIST_DIR
