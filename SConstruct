--- conflicted
+++ resolved
@@ -109,12 +109,7 @@
 tests      = int(ARGUMENTS.get('tests', 1))
 strict_build_flags = int(ARGUMENTS.get('strict_build_flags', 1))
 
-<<<<<<< HEAD
-GALERA_VER = ARGUMENTS.get('version', '3.0dev')
-=======
-
-GALERA_VER = ARGUMENTS.get('version', '2.8dev')
->>>>>>> bfe5a190
+GALERA_VER = ARGUMENTS.get('version', '3.1dev')
 GALERA_REV = ARGUMENTS.get('revno', 'XXXX')
 # export to any module that might have use of those
 Export('GALERA_VER', 'GALERA_REV')
